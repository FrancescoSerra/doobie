import FreeGen2._
import sbt.dsl.LinterLevel.Ignore

// Library versions all in one place, for convenience and sanity.
lazy val catsVersion          = "2.6.0"
lazy val catsEffectVersion    = "2.5.0"
lazy val circeVersion         = "0.13.0"
lazy val fs2Version           = "2.5.5"
lazy val h2Version            = "1.4.200"
lazy val hikariVersion        = "3.4.5" // N.B. Hikari v4 introduces a breaking change via slf4j v2
lazy val kindProjectorVersion = "0.11.2"
lazy val monixVersion         = "3.3.0"
lazy val quillVersion         = "3.6.1"
lazy val postGisVersion       = "2.5.0"
<<<<<<< HEAD
lazy val postgresVersion      = "42.2.19"
lazy val refinedVersion       = "0.9.24"
=======
lazy val postgresVersion      = "42.2.20"
lazy val refinedVersion       = "0.9.23"
>>>>>>> a69a6722
lazy val scalaCheckVersion    = "1.15.1"
lazy val scalatestVersion     = "3.2.8"
lazy val shapelessVersion     = "2.3.4"
lazy val silencerVersion      = "1.7.1"
lazy val specs2Version        = "4.10.6"
lazy val scala212Version      = "2.12.12"
lazy val scala213Version      = "2.13.5"
lazy val scala30VersionOld    = "3.0.0-RC2"
lazy val scala30Version       = "3.0.0-RC3"
lazy val slf4jVersion         = "1.7.30"

// These are releases to ignore during MiMa checks
lazy val botchedReleases = Set("0.8.0", "0.8.1")

// This is used in a couple places. Might be nice to separate these things out.
lazy val postgisDep = "net.postgis" % "postgis-jdbc" % postGisVersion

lazy val compilerFlags = Seq(
  scalacOptions in (Compile, console) ++= Seq(
    "-Ydelambdafy:inline",    // http://fs2.io/faq.html
  ),
  scalacOptions in (Compile, doc) --= Seq(
    "-Xfatal-warnings"
  ),
  scalacOptions in Test --= Seq(
    "-Xfatal-warnings"
  ),
  libraryDependencies ++= Seq(
    "org.scala-lang.modules" %% "scala-collection-compat" % "2.4.3"
  )
)

lazy val buildSettings = Seq(
  organization := "org.tpolecat",
  licenses ++= Seq(("MIT", url("http://opensource.org/licenses/MIT")))
)

lazy val commonSettings =
  compilerFlags ++
  Seq(
    scalaVersion := scala213Version,
    crossScalaVersions := Seq(scala212Version, scala213Version, scala30VersionOld, scala30Version),

    // These sbt-header settings can't be set in ThisBuild for some reason
    headerMappings := headerMappings.value + (HeaderFileType.scala -> HeaderCommentStyle.cppStyleLineComment),
    headerLicense  := Some(HeaderLicense.Custom(
      """|Copyright (c) 2013-2020 Rob Norris and Contributors
         |This software is licensed under the MIT License (MIT).
         |For more information see LICENSE or https://opensource.org/licenses/MIT
         |""".stripMargin
    )),

    // Scaladoc options
    scalacOptions in (Compile, doc) ++= Seq(
      "-groups",
      "-sourcepath", (baseDirectory in LocalRootProject).value.getAbsolutePath,
      "-doc-source-url", "https://github.com/tpolecat/doobie/blob/v" + version.value + "€{FILE_PATH}.scala"
    ),

    // Kind Projector (Scala 2 only)
    libraryDependencies ++= Seq(
      compilerPlugin("org.typelevel" %% "kind-projector" % "0.11.3" cross CrossVersion.full),
    ).filterNot(_ => isDotty.value),

    // MUnit
    libraryDependencies ++= Seq(
      "org.typelevel"     %% "scalacheck-effect-munit" % "1.0.1"  % Test,
      "org.typelevel"     %% "munit-cats-effect-2"     % "1.0.2" % Test,
    ),
    testFrameworks += new TestFramework("munit.Framework"),

    // For some reason tests started hanginging with docker-compose so let's disable parallelism.
    Test / parallelExecution := false,

    // We occasionally use snapshots.
    resolvers +=
      "Sonatype OSS Snapshots" at "https://oss.sonatype.org/content/repositories/snapshots",

    // Add some more source directories
    unmanagedSourceDirectories in Compile ++= {
      val sourceDir = (sourceDirectory in Compile).value
      CrossVersion.partialVersion(scalaVersion.value) match {
        case Some((3, _))  => Seq(sourceDir / "scala-3")
        case Some((2, _))  => Seq(sourceDir / "scala-2")
        case _             => Seq()
      }
    },

    // Also for test
    unmanagedSourceDirectories in Test ++= {
      val sourceDir = (sourceDirectory in Test).value
      CrossVersion.partialVersion(scalaVersion.value) match {
        case Some((3, _))  => Seq(sourceDir / "scala-3")
        case Some((2, _))  => Seq(sourceDir / "scala-2")
        case _             => Seq()
      }
    },

    // dottydoc really doesn't work at all right now
    Compile / doc / sources := {
      val old = (Compile / doc / sources).value
      if (isDotty.value)
        Seq()
      else
        old
    },

  )

lazy val publishSettings = Seq(
  homepage := Some(url("https://github.com/tpolecat/doobie")),
  developers := List(
    Developer("tpolecat", "Rob Norris", "rob_norris@mac.com", url("http://www.tpolecat.org"))
  ),
  mappings in (Compile, packageSrc) ++= (managedSources in Compile).value pair sbt.io.Path.relativeTo(sourceManaged.value / "main" / "scala"),
  mimaPreviousArtifacts ~= { as => as.filterNot(a => botchedReleases.contains(a.revision)) }
)

lazy val noPublishSettings = Seq(
  skip in publish := true,
  mimaPreviousArtifacts := Set()
)

lazy val noDottySettings = Seq(
  (publish / skip)    := (publish / skip).value || isDotty.value,
  (Compile / sources) := { if (isDotty.value) Seq() else (Compile / sources).value },
  (Test    / sources) := { if (isDotty.value) Seq() else (Test    / sources).value },
  libraryDependencies := libraryDependencies.value.filterNot(_ => isDotty.value),
)

lazy val doobieSettings = buildSettings ++ commonSettings

lazy val doobie = project.in(file("."))
  .settings(doobieSettings)
  .settings(noPublishSettings)
  .aggregate(
    bench,
    core,
    docs,
    example,
    free,
    h2,
    hikari,
    postgres,
    `postgres-circe`,
    quill,
    refined,
    scalatest,
    specs2,
  )

lazy val free = project
  .in(file("modules/free"))
  .enablePlugins(AutomateHeaderPlugin)
  .settings(doobieSettings)
  .settings(publishSettings)
  .settings(freeGen2Settings)
  .settings(
    name := "doobie-free",
    description := "Pure functional JDBC layer for Scala.",
    scalacOptions += "-Yno-predef",
    scalacOptions -= "-Xfatal-warnings", // the only reason this project exists
    libraryDependencies ++= Seq(
      "co.fs2"         %% "fs2-core"    % fs2Version,
      "org.typelevel"  %% "cats-core"   % catsVersion,
      "org.typelevel"  %% "cats-free"   % catsVersion,
      "org.typelevel"  %% "cats-effect" % catsEffectVersion,
    ) ++Seq(
      scalaOrganization.value %  "scala-reflect" % scalaVersion.value, // required for macros
    ).filterNot(_ => isDotty.value),
    freeGen2Dir     := (scalaSource in Compile).value / "doobie" / "free",
    freeGen2Package := "doobie.free",
    freeGen2Classes := {
      import java.sql._
      List[Class[_]](
        classOf[java.sql.NClob],
        classOf[java.sql.Blob],
        classOf[java.sql.Clob],
        classOf[java.sql.DatabaseMetaData],
        classOf[java.sql.Driver],
        classOf[java.sql.Ref],
        classOf[java.sql.SQLData],
        classOf[java.sql.SQLInput],
        classOf[java.sql.SQLOutput],
        classOf[java.sql.Connection],
        classOf[java.sql.Statement],
        classOf[java.sql.PreparedStatement],
        classOf[java.sql.CallableStatement],
        classOf[java.sql.ResultSet]
      )
    }
  )


lazy val core = project
  .in(file("modules/core"))
  .enablePlugins(AutomateHeaderPlugin)
  .dependsOn(free)
  .settings(doobieSettings)
  .settings(publishSettings)
  .settings(
    name := "doobie-core",
    description := "Pure functional JDBC layer for Scala.",
    libraryDependencies ++= Seq(
      "com.chuusai"    %% "shapeless" % shapelessVersion,
    ).filterNot(_ => isDotty.value) ++ Seq(
      "org.tpolecat"   %% "typename"  % "0.1.7",
      "com.h2database" %  "h2"        % h2Version % "test",
    ),
    scalacOptions += "-Yno-predef",
    unmanagedSourceDirectories in Compile += {
      val sourceDir = (sourceDirectory in Compile).value
      CrossVersion.partialVersion(scalaVersion.value) match {
        case Some((2, n)) if n <= 12 => sourceDir / "scala-2.13-"
        case _                       => sourceDir / "scala-2.13+"
      }
    },
    sourceGenerators in Compile += Def.task {
      val outDir = (sourceManaged in Compile).value / "scala" / "doobie"
      val outFile = new File(outDir, "buildinfo.scala")
      outDir.mkdirs
      val v = version.value
      val t = System.currentTimeMillis
      IO.write(outFile,
        s"""|package doobie
            |
            |/** Auto-generated build information. */
            |object buildinfo {
            |  /** Current version of doobie ($v). */
            |  val version = "$v"
            |  /** Build date (${new java.util.Date(t)}). */
            |  val date    = new java.util.Date(${t}L)
            |}
            |""".stripMargin)
      Seq(outFile)
    }.taskValue
  )

lazy val example = project
  .in(file("modules/example"))
  .enablePlugins(AutomateHeaderPlugin)
  .settings(doobieSettings ++ noPublishSettings)
  .dependsOn(core, postgres, specs2, scalatest, hikari, h2)
  .settings(
    libraryDependencies ++= Seq(
      "co.fs2" %% "fs2-io"     % fs2Version
    )
  )

lazy val postgres = project
  .in(file("modules/postgres"))
  .enablePlugins(AutomateHeaderPlugin)
  .dependsOn(core % "compile->compile;test->test")
  .settings(doobieSettings)
  .settings(publishSettings)
  .settings(freeGen2Settings)
  .settings(
    name  := "doobie-postgres",
    description := "Postgres support for doobie.",
    libraryDependencies ++= Seq(
      "co.fs2" %% "fs2-io"     % fs2Version,
      "org.postgresql" % "postgresql" % postgresVersion,
      postgisDep % "provided"
    ),
    scalacOptions -= "-Xfatal-warnings", // we need to do deprecated things
    freeGen2Dir     := (scalaSource in Compile).value / "doobie" / "postgres" / "free",
    freeGen2Package := "doobie.postgres.free",
    freeGen2Classes := {
      import java.sql._
      List[Class[_]](
        classOf[org.postgresql.copy.CopyIn],
        classOf[org.postgresql.copy.CopyManager],
        classOf[org.postgresql.copy.CopyOut],
        classOf[org.postgresql.largeobject.LargeObject],
        classOf[org.postgresql.largeobject.LargeObjectManager],
        classOf[org.postgresql.PGConnection]
      )
    },
    freeGen2Renames ++= Map(
      classOf[org.postgresql.copy.CopyDual]     -> "PGCopyDual",
      classOf[org.postgresql.copy.CopyIn]       -> "PGCopyIn",
      classOf[org.postgresql.copy.CopyManager]  -> "PGCopyManager",
      classOf[org.postgresql.copy.CopyOut]      -> "PGCopyOut",
      classOf[org.postgresql.fastpath.Fastpath] -> "PGFastpath"
    ),
    initialCommands := """
      import cats._, cats.data._, cats.implicits._, cats.effect._
      import doobie._, doobie.implicits._
      import doobie.postgres._, doobie.postgres.implicits._
      implicit val cs = IO.contextShift(scala.concurrent.ExecutionContext.global)
      val xa = Transactor.fromDriverManager[IO]("org.postgresql.Driver", "jdbc:postgresql:world", "postgres", "")
      val yolo = xa.yolo
      import yolo._
      import org.postgis._
      import org.postgresql.util._
      import org.postgresql.geometric._
      """,
    initialCommands in consoleQuick := ""
  )

lazy val `postgres-circe` = project
  .in(file("modules/postgres-circe"))
  .enablePlugins(AutomateHeaderPlugin)
  .dependsOn(core, postgres)
  .settings(doobieSettings)
  .settings(publishSettings)
  .settings(
    name  := "doobie-postgres-circe",
    description := "Postgres circe support for doobie.",
    libraryDependencies ++= Seq(
      "io.circe"    %% "circe-core"    % circeVersion,
      "io.circe"    %% "circe-parser"  % circeVersion
    )
  )
  .settings(noDottySettings)

lazy val h2 = project
  .in(file("modules/h2"))
  .enablePlugins(AutomateHeaderPlugin)
  .settings(doobieSettings)
  .settings(publishSettings)
  .dependsOn(core % "compile->compile;test->test")
  .settings(
    name  := "doobie-h2",
    description := "H2 support for doobie.",
    libraryDependencies += "com.h2database" % "h2"  % h2Version,
    scalacOptions -= "-Xfatal-warnings" // we need to do deprecated things
  )

lazy val hikari = project
  .in(file("modules/hikari"))
  .enablePlugins(AutomateHeaderPlugin)
  .dependsOn(core)
  .dependsOn(postgres % "test")
  .settings(doobieSettings)
  .settings(publishSettings)
  .settings(
    name := "doobie-hikari",
    description := "Hikari support for doobie.",
    libraryDependencies ++= Seq(
      "com.zaxxer"     % "HikariCP"   % hikariVersion,
      "com.h2database" % "h2"         % h2Version      % "test",
      "org.slf4j"      % "slf4j-nop"  % slf4jVersion   % "test"
    )
  )

lazy val specs2 = project
  .in(file("modules/specs2"))
  .enablePlugins(AutomateHeaderPlugin)
  .dependsOn(core)
  .dependsOn(h2 % "test")
  .settings(doobieSettings)
  .settings(publishSettings)
  .settings(
    name := "doobie-specs2",
    description := "Specs2 support for doobie.",
    libraryDependencies += "org.specs2" %% "specs2-core" % specs2Version
  )
  .settings(noDottySettings)

lazy val scalatest = project
  .in(file("modules/scalatest"))
  .enablePlugins(AutomateHeaderPlugin)
  .dependsOn(core)
  .settings(doobieSettings)
  .settings(publishSettings)
  .settings(
    name := s"doobie-scalatest",
    description := "Scalatest support for doobie.",
    libraryDependencies ++= Seq(
      "org.scalatest"  %% "scalatest" % scalatestVersion,
      "com.h2database" %  "h2"        % h2Version % "test"
    )
  )
  .settings(noDottySettings)

lazy val bench = project
  .in(file("modules/bench"))
  .enablePlugins(AutomateHeaderPlugin)
  .enablePlugins(JmhPlugin)
  .dependsOn(core, postgres)
  .settings(doobieSettings)
  .settings(noPublishSettings)

lazy val docs = project
  .in(file("modules/docs"))
  .dependsOn(core, postgres, specs2, hikari, h2, scalatest, quill)
  .enablePlugins(ParadoxPlugin)
  .enablePlugins(ParadoxSitePlugin)
  .enablePlugins(GhpagesPlugin)
  .enablePlugins(MdocPlugin)
  .settings(doobieSettings)
  .settings(noPublishSettings)
  .settings(
    scalacOptions := Nil,

    libraryDependencies ++= Seq(
      "io.circe"    %% "circe-core"    % circeVersion,
      "io.circe"    %% "circe-generic" % circeVersion,
      "io.circe"    %% "circe-parser"  % circeVersion,
      "io.monix"    %% "monix-eval"    % monixVersion,
    ),
    fork in Test := true,

    // postgis is `provided` dependency for users, and section from book of doobie needs it
    libraryDependencies += postgisDep,

    git.remoteRepo     := "git@github.com:tpolecat/doobie.git",
    ghpagesNoJekyll    := true,
    publish / skip     := true,
    paradoxTheme       := Some(builtinParadoxTheme("generic")),
    version            := version.value.takeWhile(_ != '+'), // strip off the +3-f22dca22+20191110-1520-SNAPSHOT business
    paradoxProperties ++= Map(
      "scala-versions"           -> (crossScalaVersions in core).value.map(CrossVersion.partialVersion).flatten.map(_._2).mkString("2.", "/", ""),
      "org"                      -> organization.value,
      "scala.binary.version"     -> s"2.${CrossVersion.partialVersion(scalaVersion.value).get._2}",
      "core-dep"                 -> s"${(core / name).value}_2.${CrossVersion.partialVersion(scalaVersion.value).get._2}",
      "version"                  -> version.value,
      "scaladoc.doobie.base_url" -> s"https://static.javadoc.io/org.tpolecat/doobie-core_2.12/${version.value}",
      "catsVersion"              -> catsVersion,
      "fs2Version"               -> fs2Version,
      "shapelessVersion"         -> shapelessVersion,
      "h2Version"                -> h2Version,
      "postgresVersion"          -> postgresVersion,
      "quillVersion"             -> quillVersion,
      "scalaVersion"             -> scalaVersion.value,
    ),

    mdocIn := (baseDirectory.value) / "src" / "main" / "mdoc",
    Compile / paradox / sourceDirectory := mdocOut.value,
    makeSite := makeSite.dependsOn(mdoc.toTask("")).value,

  )
  .settings(noDottySettings)


lazy val refined = project
  .in(file("modules/refined"))
  .enablePlugins(AutomateHeaderPlugin)
  .dependsOn(core)
  .settings(doobieSettings)
  .settings(publishSettings)
  .settings(
    name := "doobie-refined",
    description := "Refined support for doobie.",
    libraryDependencies ++= Seq(
      "eu.timepit"     %% "refined" % refinedVersion,
      "com.h2database" %  "h2"      % h2Version       % "test"
    )
  )

lazy val quill = project
  .in(file("modules/quill"))
  .enablePlugins(AutomateHeaderPlugin)
  .dependsOn(core)
  .dependsOn(postgres % "test")
  .settings(doobieSettings)
  .settings(publishSettings)
  .settings(
    name := "doobie-quill",
    description := "Quill support for doobie.",
    libraryDependencies ++= Seq(
      "io.getquill" %% "quill-jdbc"   % quillVersion,
      "org.slf4j"   %  "slf4j-simple" % slf4jVersion % "test"
    ),
  )
  .settings(noDottySettings)<|MERGE_RESOLUTION|>--- conflicted
+++ resolved
@@ -12,13 +12,8 @@
 lazy val monixVersion         = "3.3.0"
 lazy val quillVersion         = "3.6.1"
 lazy val postGisVersion       = "2.5.0"
-<<<<<<< HEAD
-lazy val postgresVersion      = "42.2.19"
+lazy val postgresVersion      = "42.2.20"
 lazy val refinedVersion       = "0.9.24"
-=======
-lazy val postgresVersion      = "42.2.20"
-lazy val refinedVersion       = "0.9.23"
->>>>>>> a69a6722
 lazy val scalaCheckVersion    = "1.15.1"
 lazy val scalatestVersion     = "3.2.8"
 lazy val shapelessVersion     = "2.3.4"
