import FreeGen2._
import ReleaseTransformations._
import microsites._

resolvers in Global += "Sonatype OSS Snapshots" at "https://oss.sonatype.org/content/repositories/snapshots"

// Library versions all in one place, for convenience and sanity.
lazy val catsVersion          = "1.5.0"
lazy val circeVersion         = "0.11.1"
def fs2CoreVersion(scalaVersion: String) = CrossVersion.partialVersion(scalaVersion) match {
  case Some((2, v)) if v >= 13 => "1.0.3-SNAPSHOT"
  case _                       => "1.0.2"
}
lazy val h2Version            = "1.4.197"
lazy val hikariVersion        = "3.3.0"
lazy val kindProjectorVersion = "0.9.9"
<<<<<<< HEAD
lazy val monixVersion         = "3.0.0-RC3"
=======
lazy val monixVersion         = "3.0.0-RC2"
>>>>>>> 1f59b6ce
lazy val postGisVersion       = "2.3.0"
lazy val postgresVersion      = "42.2.5"
lazy val refinedVersion       = "0.9.3"
lazy val scalaCheckVersion    = "1.14.0"
def scalatestVersion(scalaVersion: String) = CrossVersion.partialVersion(scalaVersion) match {
  case Some((2, v)) if v >= 13 => "3.0.6-SNAP5"
  case _                       => "3.0.5"
}
lazy val shapelessVersion     = "2.3.3"
lazy val sourcecodeVersion    = "0.1.5"
lazy val specs2Version        = "4.3.6"
lazy val scala211Version      = "2.11.12"
lazy val scala212Version      = "2.12.8"
lazy val scala213Version      = "2.13.0-M5"
lazy val silencerVersion      = "1.3.1"
lazy val slf4jVersion         = "1.7.25"

// Check bincompat versus this version.
lazy val binaryCompatibleVersion = "0.6.0"

// Our set of warts
lazy val doobieWarts =
  Warts.allBut(
    Wart.Any,                 // false positives
    Wart.ArrayEquals,         // false positives
    Wart.Nothing,             // false positives
    Wart.Null,                // Java API under the hood; we have to deal with null
    Wart.Product,             // false positives
    Wart.Serializable,        // false positives
    Wart.ImplicitConversion,  // we know what we're doing
    Wart.Throw,               // TODO: switch to ApplicativeError.fail in most places
    Wart.PublicInference,     // fails https://github.com/wartremover/wartremover/issues/398
    Wart.ImplicitParameter    // only used for Pos, but evidently can't be suppressed
  )

// This is used in a couple places. Might be nice to separate these things out.
lazy val postgisDep = "net.postgis" % "postgis-jdbc" % postGisVersion

// // check for library updates whenever the project is [re]load
onLoad in Global := { s =>
  if (sys.props.contains("doobie.skipDependencyUpdates")) s
  else "dependencyUpdates" :: s
}

lazy val compilerFlags = Seq(
  scalacOptions ++= (
    CrossVersion.partialVersion(scalaVersion.value) match {
      case Some((2, n)) if n <= 11 => // for 2.11 all we care about is capabilities, not warnings
        Seq(
          "-language:existentials",            // Existential types (besides wildcard types) can be written and inferred
          "-language:higherKinds",             // Allow higher-kinded types
          "-language:implicitConversions",     // Allow definition of implicit functions called views
          "-Ypartial-unification"              // Enable partial unification in type constructor inference
        )
      case _ =>
        Seq(
          "-deprecation",                      // Emit warning and location for usages of deprecated APIs.
          "-encoding", "utf-8",                // Specify character encoding used by source files.
          "-explaintypes",                     // Explain type errors in more detail.
          "-feature",                          // Emit warning and location for usages of features that should be imported explicitly.
          "-language:existentials",            // Existential types (besides wildcard types) can be written and inferred
          "-language:higherKinds",             // Allow higher-kinded types
          "-language:implicitConversions",     // Allow definition of implicit functions called views
          "-unchecked",                        // Enable additional warnings where generated code depends on assumptions.
          "-Xcheckinit",                       // Wrap field accessors to throw an exception on uninitialized access.
          "-Xfatal-warnings",                  // Fail the compilation if there are any warnings.
          "-Xfuture",                          // Turn on future language features.
          "-Xlint:adapted-args",               // Warn if an argument list is modified to match the receiver.
          "-Xlint:constant",                   // Evaluation of a constant arithmetic expression results in an error.
          "-Xlint:delayedinit-select",         // Selecting member of DelayedInit.
          "-Xlint:doc-detached",               // A Scaladoc comment appears to be detached from its element.
          "-Xlint:inaccessible",               // Warn about inaccessible types in method signatures.
          "-Xlint:infer-any",                  // Warn when a type argument is inferred to be `Any`.
          "-Xlint:missing-interpolator",       // A string literal appears to be missing an interpolator id.
          "-Xlint:nullary-override",           // Warn when non-nullary `def f()' overrides nullary `def f'.
          "-Xlint:nullary-unit",               // Warn when nullary methods return Unit.
          "-Xlint:option-implicit",            // Option.apply used implicit view.
          "-Xlint:package-object-classes",     // Class or object defined in package object.
          "-Xlint:poly-implicit-overload",     // Parameterized overloaded implicit methods are not visible as view bounds.
          "-Xlint:private-shadow",             // A private field (or class parameter) shadows a superclass field.
          "-Xlint:stars-align",                // Pattern sequence wildcard must align with sequence component.
          "-Xlint:type-parameter-shadow",      // A local type parameter shadows a type already in scope.
          // "-Yno-imports",                      // No predef or default imports
          "-Ywarn-dead-code",                  // Warn when dead code is identified.
          "-Ywarn-extra-implicit",             // Warn when more than one implicit parameter section is defined.
          "-Ywarn-numeric-widen",              // Warn when numerics are widened.
          "-Ywarn-unused:implicits",           // Warn if an implicit parameter is unused.
          "-Ywarn-unused:imports",             // Warn if an import selector is not referenced.
          "-Ywarn-unused:locals",              // Warn if a local definition is unused.
          "-Ywarn-unused:params",              // Warn if a value parameter is unused.
          "-Ywarn-unused:patvars",             // Warn if a variable bound in a pattern is unused.
          "-Ywarn-unused:privates",            // Warn if a private member is unused.
          "-Ywarn-value-discard",              // Warn when non-Unit expression results are unused.
          "-Yrangepos"
        )
    }
  ),
  // flags removed in 2.13
  scalacOptions ++= (
    CrossVersion.partialVersion(scalaVersion.value) match {
      case Some((2, n)) if n == 12 =>
        Seq(
          "-Yno-adapted-args",                 // Do not adapt an argument list (either by inserting () or creating a tuple) to match the receiver.
          "-Ypartial-unification"              // Enable partial unification in type constructor inference
        )
      case _ =>
        Seq.empty
    }
  ),
  scalacOptions in (Test, compile) --= (
    CrossVersion.partialVersion(scalaVersion.value) match {
      case Some((2, n)) if n <= 11 =>
        Seq("-Yno-imports")
      case _ =>
        Seq(
          "-Ywarn-unused:privates",
          "-Ywarn-unused:locals",
          "-Ywarn-unused:imports",
          "-Yno-imports"
        )
    }
  ),
  scalacOptions in (Compile, console) --= Seq("-Xfatal-warnings", "-Ywarn-unused:imports", "-Yno-imports"),
  scalacOptions in (Compile, console) ++= Seq("-Ydelambdafy:inline"), // http://fs2.io/faq.html
  scalacOptions in (Compile, doc)     --= Seq("-Xfatal-warnings", "-Ywarn-unused:imports", "-Yno-imports")
)

lazy val buildSettings = Seq(
  organization := "org.tpolecat",
  licenses ++= Seq(("MIT", url("http://opensource.org/licenses/MIT"))),
  scalaVersion := scala212Version,
  crossScalaVersions := Seq(scala211Version, scala212Version, scala213Version)
)

lazy val commonSettings =
  compilerFlags ++
  Seq(

    // These sbt-header settings can't be set in ThisBuild for some reason
    headerMappings := headerMappings.value + (HeaderFileType.scala -> HeaderCommentStyle.cppStyleLineComment),
    headerLicense  := Some(HeaderLicense.Custom(
      """|Copyright (c) 2013-2018 Rob Norris and Contributors
         |This software is licensed under the MIT License (MIT).
         |For more information see LICENSE or https://opensource.org/licenses/MIT
         |""".stripMargin
    )),

    // Wartremover in compile and test (not in Console)
    wartremoverErrors in (Compile, compile) := doobieWarts,
    wartremoverErrors in (Test,    compile) := doobieWarts,

    scalacOptions in (Compile, doc) ++= Seq(
      "-groups",
      "-sourcepath", (baseDirectory in LocalRootProject).value.getAbsolutePath,
      "-doc-source-url", "https://github.com/tpolecat/doobie/blob/v" + version.value + "€{FILE_PATH}.scala"
    ),
    libraryDependencies ++= Seq(
      compilerPlugin("com.github.ghik" %% "silencer-plugin" % silencerVersion),
      "com.github.ghik" %% "silencer-lib" % silencerVersion % Provided,
      "org.scalacheck" %% "scalacheck"        % scalaCheckVersion % "test",
      "org.specs2"     %% "specs2-core"       % specs2Version     % "test",
      "org.specs2"     %% "specs2-scalacheck" % specs2Version     % "test"
    ),
    addCompilerPlugin("org.spire-math" %% "kind-projector" % kindProjectorVersion),
    publishTo := {
      val nexus = "https://oss.sonatype.org/"
      if (isSnapshot.value)
        Some("snapshots" at nexus + "content/repositories/snapshots")
      else
        Some("releases"  at nexus + "service/local/staging/deploy/maven2")
    },
    releaseProcess := Nil
  )

lazy val mimaSettings = {
  import sbtrelease.Version

  def semverBinCompatVersions(major: Int, minor: Int, patch: Int): Set[(Int, Int, Int)] = {
    val majorVersions: List[Int] = List(major)
    val minorVersions : List[Int] =
      if (major >= 1) Range(0, minor).inclusive.toList
      else List(minor)
    def patchVersions(currentMinVersion: Int): List[Int] =
      if (minor == 0 && patch == 0) List.empty[Int]
      else if (currentMinVersion != minor) List(0)
      else Range(0, patch - 1).inclusive.toList

    val versions = for {
      maj <- majorVersions
      min <- minorVersions
      pat <- patchVersions(min)
    } yield (maj, min, pat)
    versions.toSet
  }

  def mimaVersions(version: String): Set[String] = {
    Version(version) match {
      case Some(Version(major, Seq(minor, patch), _)) =>
        semverBinCompatVersions(major.toInt, minor.toInt, patch.toInt)
          .map{case (maj, min, pat) => s"${maj}.${min}.${pat}"}
      case _ =>
        Set.empty[String]
    }
  }
  // Safety Net For Exclusions
  lazy val excludedVersions: Set[String] = Set()

  // Safety Net for Inclusions
  lazy val extraVersions: Set[String] = Set()

  Seq(
    mimaPreviousArtifacts := (mimaVersions(version.value) ++ extraVersions)
      .filterNot(excludedVersions.contains(_))
      .map(v => organization.value %% name.value % v)
  )
}

lazy val publishSettings = Seq(
  useGpg := false,
  publishMavenStyle := true,
  publishArtifact in Test := false,
  homepage := Some(url("https://github.com/tpolecat/doobie")),
  pomIncludeRepository := Function.const(false),
  pomExtra := (
    <developers>
      <developer>
        <id>tpolecat</id>
        <name>Rob Norris</name>
        <url>http://tpolecat.org</url>
      </developer>
    </developers>
  ),
  releasePublishArtifactsAction := PgpKeys.publishSigned.value,
  mappings in (Compile, packageSrc) ++= (managedSources in Compile).value pair sbt.io.Path.relativeTo(sourceManaged.value / "main" / "scala")
) ++ mimaSettings

lazy val noPublishSettings = Seq(
  skip in publish := true
)

lazy val doobieSettings = buildSettings ++ commonSettings

lazy val doobie = project.in(file("."))
  .settings(doobieSettings)
  .settings(noPublishSettings)
  .dependsOn(free, core, h2, hikari, postgres, `postgres-circe`, specs2, example, bench, scalatest, docs, refined)
  .aggregate(free, core, h2, hikari, postgres, `postgres-circe`, specs2, example, bench, scalatest, docs, refined)
  .settings(
    releaseCrossBuild := true,
    releaseProcess := Seq[ReleaseStep](
      checkSnapshotDependencies,
      releaseStepCommand("mimaReportBinaryIssues"),
      inquireVersions,
      runClean,
      runTest,
      releaseStepCommand("docs/tut"), // annoying that we have to do this twice
      setReleaseVersion,
      commitReleaseVersion,
      tagRelease,
      publishArtifacts,
      releaseStepCommand("sonatypeReleaseAll"),
      // releaseStepCommand("docs/publishMicrosite"), // TODO: re-enable for 0.7.0 final
      setNextVersion,
      commitNextVersion,
      pushChanges
    )
  )

lazy val free = project
  .in(file("modules/free"))
  .enablePlugins(AutomateHeaderPlugin)
  .settings(doobieSettings)
  .settings(publishSettings)
  .settings(freeGen2Settings)
  .settings(
    name := "doobie-free",
    description := "Pure functional JDBC layer for Scala.",
    scalacOptions += "-Yno-predef",
    scalacOptions -= "-Xfatal-warnings", // the only reason this project exists
    libraryDependencies ++= Seq(
      "co.fs2"         %% "fs2-core"   % fs2CoreVersion(scalaVersion.value),
      "org.typelevel"  %% "cats-core"  % catsVersion,
      "org.typelevel"  %% "cats-free"  % catsVersion,
      "org.slf4j"      %  "slf4j-api"  % slf4jVersion,
    ),
    freeGen2Dir     := (scalaSource in Compile).value / "doobie" / "free",
    freeGen2Package := "doobie.free",
    freeGen2Classes := {
      import java.sql._
      List[Class[_]](
        classOf[java.sql.NClob],
        classOf[java.sql.Blob],
        classOf[java.sql.Clob],
        classOf[java.sql.DatabaseMetaData],
        classOf[java.sql.Driver],
        classOf[java.sql.Ref],
        classOf[java.sql.SQLData],
        classOf[java.sql.SQLInput],
        classOf[java.sql.SQLOutput],
        classOf[java.sql.Connection],
        classOf[java.sql.Statement],
        classOf[java.sql.PreparedStatement],
        classOf[java.sql.CallableStatement],
        classOf[java.sql.ResultSet]
      )
    }
  )


lazy val core = project
  .in(file("modules/core"))
  .enablePlugins(AutomateHeaderPlugin)
  .dependsOn(free)
  .settings(doobieSettings)
  .settings(publishSettings)
  .settings(
    name := "doobie-core",
    description := "Pure functional JDBC layer for Scala.",
    libraryDependencies ++= Seq(
      scalaOrganization.value %  "scala-reflect" % scalaVersion.value, // required for shapeless macros
      "com.chuusai"           %% "shapeless"     % shapelessVersion,
      "com.lihaoyi"           %% "sourcecode"    % sourcecodeVersion,
      "com.h2database"        %  "h2"            % h2Version          % "test",
      "org.slf4j"             %  "slf4j-simple"  % slf4jVersion       % "test",
    ),
    scalacOptions += "-Yno-predef",
    unmanagedSourceDirectories in Compile += {
      val sourceDir = (sourceDirectory in Compile).value
      CrossVersion.partialVersion(scalaVersion.value) match {
        case Some((2, n)) if n >= 13 => sourceDir / "scala-2.13+"
        case _                       => sourceDir / "scala-2.13-"
      }
    },
    sourceGenerators in Compile += Def.task {
      val outDir = (sourceManaged in Compile).value / "scala" / "doobie"
      val outFile = new File(outDir, "buildinfo.scala")
      outDir.mkdirs
      val v = version.value
      val t = System.currentTimeMillis
      IO.write(outFile,
        s"""|package doobie
            |
            |/** Auto-generated build information. */
            |object buildinfo {
            |  /** Current version of doobie ($v). */
            |  val version = "$v"
            |  /** Build date (${new java.util.Date(t)}). */
            |  val date    = new java.util.Date(${t}L)
            |}
            |""".stripMargin)
      Seq(outFile)
    }.taskValue
  )

lazy val example = project
  .in(file("modules/example"))
  .enablePlugins(AutomateHeaderPlugin)
  .settings(doobieSettings ++ noPublishSettings)
  .dependsOn(core, postgres, specs2, scalatest, hikari, h2)
  .settings(
    libraryDependencies ++= Seq(
      "co.fs2"    %% "fs2-io"       % fs2CoreVersion(scalaVersion.value),
      "org.slf4j" %  "slf4j-simple" % slf4jVersion,
    )
  )

lazy val postgres = project
  .in(file("modules/postgres"))
  .enablePlugins(AutomateHeaderPlugin)
  .dependsOn(core)
  .settings(doobieSettings)
  .settings(publishSettings)
  .settings(freeGen2Settings)
  .settings(
    name  := "doobie-postgres",
    description := "Postgres support for doobie.",
    libraryDependencies ++= Seq(
      "co.fs2" %% "fs2-io"     % fs2CoreVersion(scalaVersion.value),
      "org.postgresql" % "postgresql" % postgresVersion,
      postgisDep % "provided"
    ),
    scalacOptions -= "-Xfatal-warnings", // we need to do deprecated things
    freeGen2Dir     := (scalaSource in Compile).value / "doobie" / "postgres" / "free",
    freeGen2Package := "doobie.postgres.free",
    freeGen2Classes := {
      import java.sql._
      List[Class[_]](
        classOf[org.postgresql.copy.CopyIn],
        classOf[org.postgresql.copy.CopyManager],
        classOf[org.postgresql.copy.CopyOut],
        classOf[org.postgresql.fastpath.Fastpath],
        classOf[org.postgresql.largeobject.LargeObject],
        classOf[org.postgresql.largeobject.LargeObjectManager],
        classOf[org.postgresql.PGConnection]
      )
    },
    freeGen2Renames ++= Map(
      classOf[org.postgresql.copy.CopyDual]     -> "PGCopyDual",
      classOf[org.postgresql.copy.CopyIn]       -> "PGCopyIn",
      classOf[org.postgresql.copy.CopyManager]  -> "PGCopyManager",
      classOf[org.postgresql.copy.CopyOut]      -> "PGCopyOut",
      classOf[org.postgresql.fastpath.Fastpath] -> "PGFastpath"
    ),
    initialCommands := """
      import cats._, cats.data._, cats.implicits._, cats.effect._
      import doobie._, doobie.implicits._
      import doobie.postgres._, doobie.postgres.implicits._
      implicit val cs = IO.contextShift(scala.concurrent.ExecutionContext.global)
      val xa = Transactor.fromDriverManager[IO]("org.postgresql.Driver", "jdbc:postgresql:world", "postgres", "")
      val yolo = xa.yolo
      import yolo._
      import org.postgis._
      import org.postgresql.util._
      import org.postgresql.geometric._
      """,
    initialCommands in consoleQuick := ""
  )

lazy val `postgres-circe` = project
  .in(file("modules/postgres-circe"))
  .enablePlugins(AutomateHeaderPlugin)
  .dependsOn(core, postgres)
  .settings(doobieSettings)
  .settings(publishSettings)
  .settings(
    name  := "doobie-postgres-circe",
    description := "Postgres circe support for doobie.",
    libraryDependencies ++= Seq(
      "io.circe"    %% "circe-core"    % circeVersion,
      "io.circe"    %% "circe-parser"  % circeVersion
    )
  )

lazy val h2 = project
  .in(file("modules/h2"))
  .enablePlugins(AutomateHeaderPlugin)
  .settings(doobieSettings)
  .settings(publishSettings)
  .dependsOn(core)
  .settings(
    name  := "doobie-h2",
    description := "H2 support for doobie.",
    libraryDependencies += "com.h2database" % "h2"  % h2Version,
    scalacOptions -= "-Xfatal-warnings" // we need to do deprecated things
  )

lazy val hikari = project
  .in(file("modules/hikari"))
  .enablePlugins(AutomateHeaderPlugin)
  .dependsOn(core)
  .settings(doobieSettings)
  .settings(publishSettings)
  .settings(
    name := "doobie-hikari",
    description := "Hikari support for doobie.",
    libraryDependencies += "com.zaxxer" % "HikariCP" % hikariVersion
  )

lazy val specs2 = project
  .in(file("modules/specs2"))
  .enablePlugins(AutomateHeaderPlugin)
  .dependsOn(core)
  .dependsOn(h2 % "test")
  .settings(doobieSettings)
  .settings(publishSettings)
  .settings(
    name := "doobie-specs2",
    description := "Specs2 support for doobie.",
    libraryDependencies += "org.specs2" %% "specs2-core" % specs2Version
  )

lazy val scalatest = project
  .in(file("modules/scalatest"))
  .enablePlugins(AutomateHeaderPlugin)
  .dependsOn(core)
  .settings(doobieSettings)
  .settings(publishSettings)
  .settings(
    name := s"doobie-scalatest",
    description := "Scalatest support for doobie.",
    libraryDependencies ++= Seq(
      "org.scalatest" %% "scalatest" % scalatestVersion(scalaVersion.value),
      "com.h2database"  %  "h2"       % h2Version % "test"
    )
  )

lazy val bench = project
  .in(file("modules/bench"))
  .enablePlugins(AutomateHeaderPlugin)
  .enablePlugins(JmhPlugin)
  .dependsOn(core, postgres)
  .settings(doobieSettings)
  .settings(noPublishSettings)

lazy val docs = project
  .in(file("modules/docs"))
  .dependsOn(core, postgres, specs2, hikari, h2, scalatest)
  .enablePlugins(MicrositesPlugin)
  .settings(doobieSettings)
  .settings(noPublishSettings)
  .settings(
    scalacOptions in Tut --= Seq("-Ywarn-unused:imports", "-Yno-imports", "-Ywarn-unused:params"),
    scalacOptions in Tut ++= Seq("-Ydelambdafy:inline"), // http://fs2.io/faq.html

    libraryDependencies ++= Seq(
      "io.circe"    %% "circe-core"    % circeVersion,
      "io.circe"    %% "circe-generic" % circeVersion,
      "io.circe"    %% "circe-parser"  % circeVersion,
      // sbt seems to still look for 2.12 when 2.13 is excluded from `crossScalaVersions`
      // so just comment out the dependency and readd it when Monix has version available for 2.13
      //"io.monix"    %% "monix-eval"    % monixVersion
    ),
    fork in Test := true,

    // postgis is `provided` dependency for users, and section from book of doobie needs it
    libraryDependencies += postgisDep,

    // Settings for sbt-microsites https://47deg.github.io/sbt-microsites/
    micrositeImgDirectory     := baseDirectory.value / "src/main/resources/microsite/img",
    micrositeName             := "doobie",
    micrositeDescription      := "A functional JDBC layer for Scala.",
    micrositeAuthor           := "Rob Norris",
    micrositeGithubOwner      := "tpolecat",
    micrositeGithubRepo       := "doobie",
    micrositeGitterChannel    := false, // no me gusta
    micrositeBaseUrl          := "/doobie",
    micrositeDocumentationUrl := "https://www.javadoc.io/doc/org.tpolecat/doobie-core_2.12",
    micrositeHighlightTheme   := "color-brewer",
    micrositePalette := Map(
      "brand-primary"     -> "#E35D31",
      "brand-secondary"   -> "#B24916",
      "brand-tertiary"    -> "#B24916",
      "gray-dark"         -> "#453E46",
      "gray"              -> "#837F84",
      "gray-light"        -> "#E3E2E3",
      "gray-lighter"      -> "#F4F3F4",
      "white-color"       -> "#FFFFFF"
    ),
    micrositeConfigYaml := ConfigYml(
      yamlCustomProperties = Map(
        "doobieVersion"    -> version.value,
        "catsVersion"      -> catsVersion,
        "fs2Version"       -> fs2CoreVersion(scalaVersion.value),
        "shapelessVersion" -> shapelessVersion,
        "h2Version"        -> h2Version,
        "postgresVersion"  -> postgresVersion,
        "scalaVersion"     -> scalaVersion.value,
        "scalaVersions"    -> crossScalaVersions.value.map(CrossVersion.partialVersion).flatten.map(_._2).mkString("2.", "/", "") // 2.11/12
      )
    ),
    micrositeExtraMdFiles := Map(
      file("CHANGELOG.md") -> ExtraMdFileConfig("changelog.md", "page", Map("title" -> "changelog", "section" -> "changelog", "position" -> "4")),
      file("LICENSE")      -> ExtraMdFileConfig("license.md",   "page", Map("title" -> "license",   "section" -> "license",   "position" -> "5"))
    )
  )

lazy val refined = project
  .in(file("modules/refined"))
  .enablePlugins(AutomateHeaderPlugin)
  .dependsOn(core)
  .settings(doobieSettings)
  .settings(publishSettings)
  .settings(
    name := "doobie-refined",
    description := "Refined support for doobie.",
    libraryDependencies ++= Seq(
      "eu.timepit"            %% "refined"        % refinedVersion,
      "com.h2database"        %  "h2"             % h2Version          % "test"
    )
  )<|MERGE_RESOLUTION|>--- conflicted
+++ resolved
@@ -14,14 +14,10 @@
 lazy val h2Version            = "1.4.197"
 lazy val hikariVersion        = "3.3.0"
 lazy val kindProjectorVersion = "0.9.9"
-<<<<<<< HEAD
 lazy val monixVersion         = "3.0.0-RC3"
-=======
-lazy val monixVersion         = "3.0.0-RC2"
->>>>>>> 1f59b6ce
 lazy val postGisVersion       = "2.3.0"
 lazy val postgresVersion      = "42.2.5"
-lazy val refinedVersion       = "0.9.3"
+lazy val refinedVersion       = "0.9.4"
 lazy val scalaCheckVersion    = "1.14.0"
 def scalatestVersion(scalaVersion: String) = CrossVersion.partialVersion(scalaVersion) match {
   case Some((2, v)) if v >= 13 => "3.0.6-SNAP5"
