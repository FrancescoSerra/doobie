import FreeGen2._
import sbt.dsl.LinterLevel.Ignore

// Library versions all in one place, for convenience and sanity.
lazy val catsVersion          = "2.3.1"
lazy val catsEffectVersion    = "3.0-65-7c98c86"
lazy val circeVersion         = "0.13.0"
<<<<<<< HEAD
lazy val collCompatVersion    = "2.3.1"
lazy val fs2Version           = "3.0-21-1e66f47"
=======
lazy val fs2Version           = "2.5.0"
>>>>>>> 303119a7
lazy val h2Version            = "1.4.200"
lazy val hikariVersion        = "3.4.5"
lazy val kindProjectorVersion = "0.11.2"
lazy val magnoliaVersion      = "0.17.0"
lazy val monixVersion         = "3.3.0"
lazy val quillVersion         = "3.6.0-RC3"
lazy val postGisVersion       = "2.5.0"
lazy val postgresVersion      = "42.2.18"
lazy val refinedVersion       = "0.9.19"
lazy val scalaCheckVersion    = "1.15.1"
lazy val scalatestVersion     = "3.2.3"
lazy val silencerVersion      = "1.7.1"
lazy val specs2Version        = "4.10.6"
lazy val scala212Version      = "2.12.12"
lazy val scala213Version      = "2.13.4"
lazy val scala30VersionOld    = "3.0.0-M2"
lazy val scala30Version       = "3.0.0-M3"
lazy val slf4jVersion         = "1.7.30"

// These are releases to ignore during MiMa checks
lazy val botchedReleases = Set("0.8.0", "0.8.1")

// This is used in a couple places. Might be nice to separate these things out.
lazy val postgisDep = "net.postgis" % "postgis-jdbc" % postGisVersion

lazy val compilerFlags = Seq(
  scalacOptions in (Compile, console) ++= Seq(
    "-Ydelambdafy:inline",    // http://fs2.io/faq.html
  ),
  scalacOptions in (Compile, doc) --= Seq(
    "-Xfatal-warnings"
  ),
  scalacOptions in Test --= Seq(
    "-Xfatal-warnings"
  ),
  libraryDependencies ++= Seq(
    "org.scala-lang.modules" %% "scala-collection-compat" % (if (scalaVersion.value == "3.0.0-M2") "2.3.1" else "2.3.2")
  )
)

lazy val buildSettings = Seq(
  organization := "org.tpolecat",
  licenses ++= Seq(("MIT", url("http://opensource.org/licenses/MIT")))
)

lazy val commonSettings =
  compilerFlags ++
  Seq(
    scalaVersion := scala213Version,
    crossScalaVersions := Seq(scala212Version, scala213Version, scala30VersionOld, scala30Version),

    // These sbt-header settings can't be set in ThisBuild for some reason
    headerMappings := headerMappings.value + (HeaderFileType.scala -> HeaderCommentStyle.cppStyleLineComment),
    headerLicense  := Some(HeaderLicense.Custom(
      """|Copyright (c) 2013-2020 Rob Norris and Contributors
         |This software is licensed under the MIT License (MIT).
         |For more information see LICENSE or https://opensource.org/licenses/MIT
         |""".stripMargin
    )),

    // Scaladoc options
    scalacOptions in (Compile, doc) ++= Seq(
      "-groups",
      "-sourcepath", (baseDirectory in LocalRootProject).value.getAbsolutePath,
      "-doc-source-url", "https://github.com/tpolecat/doobie/blob/v" + version.value + "€{FILE_PATH}.scala"
    ),

    // Kind Projector (Scala 2 only)
    libraryDependencies ++= Seq(
      compilerPlugin("org.typelevel" %% "kind-projector" % "0.11.3" cross CrossVersion.full),
    ).filterNot(_ => isDotty.value),

    // MUnit
    libraryDependencies ++= Seq(
      "org.typelevel"     %% "scalacheck-effect-munit" % "0.7.0"  % Test,
      "org.typelevel"     %% "munit-cats-effect-2"     % "0.12.0" % Test,
    ),
    testFrameworks += new TestFramework("munit.Framework"),

    // For some reason tests started hanginging with docker-compose so let's disable parallelism.
    Test / parallelExecution := false,

    // We occasionally use snapshots.
    resolvers +=
      "Sonatype OSS Snapshots" at "https://oss.sonatype.org/content/repositories/snapshots",

    // Add some more source directories
    unmanagedSourceDirectories in Compile ++= {
      val sourceDir = (sourceDirectory in Compile).value
      CrossVersion.partialVersion(scalaVersion.value) match {
        case Some((3, _))  => Seq(sourceDir / "scala-3")
        case Some((2, _))  => Seq(sourceDir / "scala-2")
        case _             => Seq()
      }
    },

    // Also for test
    unmanagedSourceDirectories in Test ++= {
      val sourceDir = (sourceDirectory in Test).value
      CrossVersion.partialVersion(scalaVersion.value) match {
        case Some((3, _))  => Seq(sourceDir / "scala-3")
        case Some((2, _))  => Seq(sourceDir / "scala-2")
        case _             => Seq()
      }
    },

    // dottydoc really doesn't work at all right now
    Compile / doc / sources := {
      val old = (Compile / doc / sources).value
      if (isDotty.value)
        Seq()
      else
        old
    },

  )

lazy val publishSettings = Seq(
  homepage := Some(url("https://github.com/tpolecat/doobie")),
  developers := List(
    Developer("tpolecat", "Rob Norris", "rob_norris@mac.com", url("http://www.tpolecat.org"))
  ),
  mappings in (Compile, packageSrc) ++= (managedSources in Compile).value pair sbt.io.Path.relativeTo(sourceManaged.value / "main" / "scala"),
  mimaPreviousArtifacts ~= { as => as.filterNot(a => botchedReleases.contains(a.revision)) }
)

lazy val noPublishSettings = Seq(
  skip in publish := true,
  mimaPreviousArtifacts := Set()
)

lazy val noDottySettings = Seq(
  (publish / skip)    := (publish / skip).value || isDotty.value,
  (Compile / sources) := { if (isDotty.value) Seq() else (Compile / sources).value },
  (Test    / sources) := { if (isDotty.value) Seq() else (Test    / sources).value },
  libraryDependencies := libraryDependencies.value.filterNot(_ => isDotty.value),
)

lazy val doobieSettings = buildSettings ++ commonSettings

lazy val doobie = project.in(file("."))
  .settings(doobieSettings)
  .settings(noPublishSettings)
  .aggregate(
    bench,
    core,
    docs,
    example,
    free,
    h2,
    hikari,
    postgres,
    `postgres-circe`,
    quill,
    refined,
    scalatest,
    specs2,
  )

lazy val free = project
  .in(file("modules/free"))
  .enablePlugins(AutomateHeaderPlugin)
  .settings(doobieSettings)
  .settings(publishSettings)
  .settings(freeGen2Settings)
  .settings(
    name := "doobie-free",
    description := "Pure functional JDBC layer for Scala.",
    scalacOptions += "-Yno-predef",
    scalacOptions -= "-Xfatal-warnings", // the only reason this project exists
    libraryDependencies ++= Seq(
      "co.fs2"         %% "fs2-core"    % fs2Version,
      "org.typelevel"  %% "cats-core"   % catsVersion,
      "org.typelevel"  %% "cats-free"   % catsVersion,
      "org.typelevel"  %% "cats-effect" % catsEffectVersion,
    ) ++Seq(
      scalaOrganization.value %  "scala-reflect" % scalaVersion.value, // required for macros
    ).filterNot(_ => isDotty.value),
    freeGen2Dir     := (scalaSource in Compile).value / "doobie" / "free",
    freeGen2Package := "doobie.free",
    freeGen2Classes := {
      import java.sql._
      List[Class[_]](
        classOf[java.sql.NClob],
        classOf[java.sql.Blob],
        classOf[java.sql.Clob],
        classOf[java.sql.DatabaseMetaData],
        classOf[java.sql.Driver],
        classOf[java.sql.Ref],
        classOf[java.sql.SQLData],
        classOf[java.sql.SQLInput],
        classOf[java.sql.SQLOutput],
        classOf[java.sql.Connection],
        classOf[java.sql.Statement],
        classOf[java.sql.PreparedStatement],
        classOf[java.sql.CallableStatement],
        classOf[java.sql.ResultSet]
      )
    }
  )


lazy val core = project
  .in(file("modules/core"))
  .enablePlugins(AutomateHeaderPlugin)
  .dependsOn(free)
  .settings(doobieSettings)
  .settings(publishSettings)
  .settings(
    name := "doobie-core",
    description := "Pure functional JDBC layer for Scala.",
    libraryDependencies ++= Seq(
      "com.propensive" %% "magnolia"  % magnoliaVersion,
    ).filterNot(_ => isDotty.value) ++ Seq(
      "org.tpolecat"   %% "typename"  % "0.1.3",
      "com.h2database" %  "h2"        % h2Version % "test",
    ),
    scalacOptions += "-Yno-predef",
    unmanagedSourceDirectories in Compile += {
      val sourceDir = (sourceDirectory in Compile).value
      CrossVersion.partialVersion(scalaVersion.value) match {
        case Some((2, n)) if n <= 12 => sourceDir / "scala-2.13-"
        case _                       => sourceDir / "scala-2.13+"
      }
    },
    sourceGenerators in Compile += Def.task {
      val outDir = (sourceManaged in Compile).value / "scala" / "doobie"
      val outFile = new File(outDir, "buildinfo.scala")
      outDir.mkdirs
      val v = version.value
      val t = System.currentTimeMillis
      IO.write(outFile,
        s"""|package doobie
            |
            |/** Auto-generated build information. */
            |object buildinfo {
            |  /** Current version of doobie ($v). */
            |  val version = "$v"
            |  /** Build date (${new java.util.Date(t)}). */
            |  val date    = new java.util.Date(${t}L)
            |}
            |""".stripMargin)
      Seq(outFile)
    }.taskValue
  )

lazy val example = project
  .in(file("modules/example"))
  .enablePlugins(AutomateHeaderPlugin)
  .settings(doobieSettings ++ noPublishSettings)
  .dependsOn(core, postgres, specs2, scalatest, hikari, h2)
  .settings(
    libraryDependencies ++= Seq(
      "co.fs2" %% "fs2-io"     % fs2Version
    )
  )

lazy val postgres = project
  .in(file("modules/postgres"))
  .enablePlugins(AutomateHeaderPlugin)
  .dependsOn(core % "compile->compile;test->test")
  .settings(doobieSettings)
  .settings(publishSettings)
  .settings(freeGen2Settings)
  .settings(
    name  := "doobie-postgres",
    description := "Postgres support for doobie.",
    libraryDependencies ++= Seq(
      "co.fs2" %% "fs2-io"     % fs2Version,
      "org.postgresql" % "postgresql" % postgresVersion,
      postgisDep % "provided"
    ),
    scalacOptions -= "-Xfatal-warnings", // we need to do deprecated things
    freeGen2Dir     := (scalaSource in Compile).value / "doobie" / "postgres" / "free",
    freeGen2Package := "doobie.postgres.free",
    freeGen2Classes := {
      import java.sql._
      List[Class[_]](
        classOf[org.postgresql.copy.CopyIn],
        classOf[org.postgresql.copy.CopyManager],
        classOf[org.postgresql.copy.CopyOut],
        classOf[org.postgresql.largeobject.LargeObject],
        classOf[org.postgresql.largeobject.LargeObjectManager],
        classOf[org.postgresql.PGConnection]
      )
    },
    freeGen2Renames ++= Map(
      classOf[org.postgresql.copy.CopyDual]     -> "PGCopyDual",
      classOf[org.postgresql.copy.CopyIn]       -> "PGCopyIn",
      classOf[org.postgresql.copy.CopyManager]  -> "PGCopyManager",
      classOf[org.postgresql.copy.CopyOut]      -> "PGCopyOut",
      classOf[org.postgresql.fastpath.Fastpath] -> "PGFastpath"
    ),
    initialCommands := """
      import cats._, cats.data._, cats.implicits._, cats.effect._
      import doobie._, doobie.implicits._
      import doobie.postgres._, doobie.postgres.implicits._
      implicit val cs = IO.contextShift(scala.concurrent.ExecutionContext.global)
      val xa = Transactor.fromDriverManager[IO]("org.postgresql.Driver", "jdbc:postgresql:world", "postgres", "")
      val yolo = xa.yolo
      import yolo._
      import org.postgis._
      import org.postgresql.util._
      import org.postgresql.geometric._
      """,
    initialCommands in consoleQuick := ""
  )

lazy val `postgres-circe` = project
  .in(file("modules/postgres-circe"))
  .enablePlugins(AutomateHeaderPlugin)
  .dependsOn(core, postgres)
  .settings(doobieSettings)
  .settings(publishSettings)
  .settings(
    name  := "doobie-postgres-circe",
    description := "Postgres circe support for doobie.",
    libraryDependencies ++= Seq(
      "io.circe"    %% "circe-core"    % circeVersion,
      "io.circe"    %% "circe-parser"  % circeVersion
    )
  )
  .settings(noDottySettings)

lazy val h2 = project
  .in(file("modules/h2"))
  .enablePlugins(AutomateHeaderPlugin)
  .settings(doobieSettings)
  .settings(publishSettings)
  .dependsOn(core % "compile->compile;test->test")
  .settings(
    name  := "doobie-h2",
    description := "H2 support for doobie.",
    libraryDependencies += "com.h2database" % "h2"  % h2Version,
    scalacOptions -= "-Xfatal-warnings" // we need to do deprecated things
  )

lazy val hikari = project
  .in(file("modules/hikari"))
  .enablePlugins(AutomateHeaderPlugin)
  .dependsOn(core)
  .dependsOn(postgres % "test")
  .settings(doobieSettings)
  .settings(publishSettings)
  .settings(
    name := "doobie-hikari",
    description := "Hikari support for doobie.",
    libraryDependencies ++= Seq(
      "com.zaxxer"     % "HikariCP"   % hikariVersion,
      "com.h2database" % "h2"         % h2Version      % "test",
      "org.slf4j"      % "slf4j-nop"  % slf4jVersion   % "test"
    )
  )

lazy val specs2 = project
  .in(file("modules/specs2"))
  .enablePlugins(AutomateHeaderPlugin)
  .dependsOn(core)
  .dependsOn(h2 % "test")
  .settings(doobieSettings)
  .settings(publishSettings)
  .settings(
    name := "doobie-specs2",
    description := "Specs2 support for doobie.",
    libraryDependencies += "org.specs2" %% "specs2-core" % specs2Version
  )
  .settings(noDottySettings)

lazy val scalatest = project
  .in(file("modules/scalatest"))
  .enablePlugins(AutomateHeaderPlugin)
  .dependsOn(core)
  .settings(doobieSettings)
  .settings(publishSettings)
  .settings(
    name := s"doobie-scalatest",
    description := "Scalatest support for doobie.",
    libraryDependencies ++= Seq(
      "org.scalatest"  %% "scalatest" % scalatestVersion,
      "com.h2database" %  "h2"        % h2Version % "test"
    )
  )
  .settings(noDottySettings)

lazy val bench = project
  .in(file("modules/bench"))
  .enablePlugins(AutomateHeaderPlugin)
  .enablePlugins(JmhPlugin)
  .dependsOn(core, postgres)
  .settings(doobieSettings)
  .settings(noPublishSettings)

lazy val docs = project
  .in(file("modules/docs"))
  .dependsOn(core, postgres, specs2, hikari, h2, scalatest, quill)
  .enablePlugins(ParadoxPlugin)
  .enablePlugins(ParadoxSitePlugin)
  .enablePlugins(GhpagesPlugin)
  .enablePlugins(MdocPlugin)
  .settings(doobieSettings)
  .settings(noPublishSettings)
  .settings(
    scalacOptions := Nil,

    libraryDependencies ++= Seq(
      "io.circe"    %% "circe-core"    % circeVersion,
      "io.circe"    %% "circe-generic" % circeVersion,
      "io.circe"    %% "circe-parser"  % circeVersion,
      "io.monix"    %% "monix-eval"    % monixVersion,
    ),
    fork in Test := true,

    // postgis is `provided` dependency for users, and section from book of doobie needs it
    libraryDependencies += postgisDep,

    git.remoteRepo     := "git@github.com:tpolecat/doobie.git",
    ghpagesNoJekyll    := true,
    publish / skip     := true,
    paradoxTheme       := Some(builtinParadoxTheme("generic")),
    version            := version.value.takeWhile(_ != '+'), // strip off the +3-f22dca22+20191110-1520-SNAPSHOT business
    paradoxProperties ++= Map(
      "scala-versions"           -> (crossScalaVersions in core).value.map(CrossVersion.partialVersion).flatten.map(_._2).mkString("2.", "/", ""),
      "org"                      -> organization.value,
      "scala.binary.version"     -> s"2.${CrossVersion.partialVersion(scalaVersion.value).get._2}",
      "core-dep"                 -> s"${(core / name).value}_2.${CrossVersion.partialVersion(scalaVersion.value).get._2}",
      "version"                  -> version.value,
      "scaladoc.doobie.base_url" -> s"https://static.javadoc.io/org.tpolecat/doobie-core_2.12/${version.value}",
      "catsVersion"              -> catsVersion,
      "fs2Version"               -> fs2Version,
      "h2Version"                -> h2Version,
      "postgresVersion"          -> postgresVersion,
      "quillVersion"             -> quillVersion,
      "scalaVersion"             -> scalaVersion.value,
    ),

    mdocIn := (baseDirectory.value) / "src" / "main" / "mdoc",
    Compile / paradox / sourceDirectory := mdocOut.value,
    makeSite := makeSite.dependsOn(mdoc.toTask("")).value,

  )
  .settings(noDottySettings)


lazy val refined = project
  .in(file("modules/refined"))
  .enablePlugins(AutomateHeaderPlugin)
  .dependsOn(core)
  .settings(doobieSettings)
  .settings(publishSettings)
  .settings(
    name := "doobie-refined",
    description := "Refined support for doobie.",
    libraryDependencies ++= Seq(
      "eu.timepit"     %% "refined" % (if (scalaVersion.value == "3.0.0-M2") "0.9.19" else "0.9.20"),
      "com.h2database" %  "h2"      % h2Version       % "test"
    )
  )

lazy val quill = project
  .in(file("modules/quill"))
  .enablePlugins(AutomateHeaderPlugin)
  .dependsOn(core)
  .dependsOn(postgres % "test")
  .settings(doobieSettings)
  .settings(publishSettings)
  .settings(
    name := "doobie-quill",
    description := "Quill support for doobie.",
    libraryDependencies ++= Seq(
      "io.getquill" %% "quill-jdbc"   % quillVersion,
      "org.slf4j"   %  "slf4j-simple" % slf4jVersion % "test"
    ),
  )
  .settings(noDottySettings)<|MERGE_RESOLUTION|>--- conflicted
+++ resolved
@@ -5,12 +5,7 @@
 lazy val catsVersion          = "2.3.1"
 lazy val catsEffectVersion    = "3.0-65-7c98c86"
 lazy val circeVersion         = "0.13.0"
-<<<<<<< HEAD
-lazy val collCompatVersion    = "2.3.1"
 lazy val fs2Version           = "3.0-21-1e66f47"
-=======
-lazy val fs2Version           = "2.5.0"
->>>>>>> 303119a7
 lazy val h2Version            = "1.4.200"
 lazy val hikariVersion        = "3.4.5"
 lazy val kindProjectorVersion = "0.11.2"
