--- conflicted
+++ resolved
@@ -2,13 +2,8 @@
 import sbt.dsl.LinterLevel.Ignore
 
 // Library versions all in one place, for convenience and sanity.
-<<<<<<< HEAD
-lazy val catsVersion          = "2.3.0"
+lazy val catsVersion          = "2.3.1"
 lazy val catsEffectVersion    = "3.0.0-M4"
-=======
-lazy val catsVersion          = "2.3.1"
-lazy val catsEffectVersion    = "2.3.1"
->>>>>>> 5e4bfa14
 lazy val circeVersion         = "0.13.0"
 lazy val collCompatVersion    = "2.3.1"
 lazy val fs2Version           = "3.0-15-ba76ae1"
