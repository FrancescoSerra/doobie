# changelog

This file summarizes **notable** changes for each release, but does not describe internal changes unless they are particularly exciting. For complete details please see the corresponding [milestones](https://github.com/tpolecat/doobie/milestones?state=closed) and their associated issues.

----

### <a name="0.7.0"></a>Work in Progress for Version 0.7.0

<<<<<<< HEAD
0.7 is probably the last version of doobie prior to shifting work to a tagless implementation. This version will be source-compatible for most users but is not binary compatible with 0.6.x or any earlier version.

- Added `TRACE`-level logging for low-level operations, sent to slf4j `Logger` specified via the `logger` member on `Transactor`, by default a logger called `"doobie.transactor"`. If you wish to associate correlation ids or otherwise mess with logging you can do this by swapping out the logger prior to calling `transact`. See `CorrelationId.scala` in the `example` project for an example.
- Deprecated existing logging machinery.

____
=======
This is a **compatibility-breaking** release intended to satisfy some lingering issues prior to switching to a tagless encoding.

- Added support for Scala 2.13.0-M5, many thanks to **Sam Guymer** for setting this up.

____

>>>>>>> 0b5ee0bb
### <a name="0.6.0"></a>New and Noteworthy for Version 0.6.0

Many thanks to **Arber Shabhasa**, **Bjørn Madsen**, **Chris Davenport**, **Cody Allen**, **Dmitry Polienko**, **Kai(luo) Wang**, **Kevin Walter**, **Mark Canlas**, and **Quang Le Hong** for their contributions to this release.

:exclamation: This is a major update with **breaking changes**. Please read the following notes carefully.

#### Transactors and Threading

Prior to 0.6.x **doobie** had nothing to say about threading; it was up to users to shift interpreted `IO` programs onto dedicated pools if desired. This has changed. We now identify three distinct execution contexts that are relevant to database applications.

1. All *non-blocking* work is performed on the execution context identified by [`ContextShift[F]`](https://typelevel.org/cats-effect/datatypes/contextshift.html). If you are using [`IOApp`](https://typelevel.org/cats-effect/datatypes/ioapp.html) (which you should) this instance is provided for you. All interpreters (and thus all transactors) need this instance on construction.
1. Requesting a JDBC connection is a blocking operation, so to avoid deadlock these requests cannot be placed in competition with running programs (which need to make progress in order to finish up and return their connections to the pool). Therefore we need a distinct, bounded, blocking execution context for the single purpose of awaiting database connections. All transactors that use a connection pool will require this execution context to be specified.
1. All JDBC primitive operations are [potentially] blocking, so we need a distinct, typically unbounded (since the connection context above provides a logical bound) execution context for scheduling these operations. All transactors that use a connection pool will require this execution context to be specified.

For convenience we provide an `ExecutionContexts` module that provides [`Resource`]()s yielding the kinds of `ExecutionContext`s that will tend to be useful for the scenarios above. Note that `DriverManagerTransactor` provides an unbounded number of connections and is unsuitable for production use anyway, so we do not require the blocking pools here (it uses an unbounded pool internally). Fine for testing but don't use it in real life.

See the book chapter on **Managing Connections** for more information and examples.

#### Streams and Resources

In 0.5.x we provided some single-element `Stream`s that would emit values and guarantee resource cleanup. This has been generalized as `Resource` in cats-effect 1.x, and all such constructors (`H2Transactor.newH2Transactor` for example) now use `Resource` rather than `Stream`. You can use `Stream.resource(rsrc)` to regain the old functionality if desired.

#### Splitting of read/write functionality.

Prior to the 0.6.x series we provided two typeclasses for **bidirectional** type mapping:
- `Meta` defined nullable mappings between column/parameter values and scala types.
- `Composite` defined null-safe mappings betwen column/parameter **vectors** and scala types.

Starting with version 0.6.0 type mappings are **unidirectional**:
- `Meta` has been split into `Get` and `Put` typeclasses, for reads and writes of column/parameter values, respectively.
- `Composite` has been split into `Read` and `Write` typeclasses, for reads and writes of column/parameter vectors, respecitively.

Note that `Meta` does still exist, but only as a mechanism for introducing `Get/Put` pairs. An implicit `Meta[A]` induces both an implicit `Get[A]` and an implicit `Put[A]`, and the old mechanism of `Meta[A].imap(...)(...)` is still supported for this purpose. The `xmap` method has been replaced with parametric `imap` and `TypeTag`-constrained `timap`. Prefer `timap` when possible because it yields better diagnostic information when typechecking queries.

To summarize:

| 0.5.x                | 0.6.x                    | Notes |
|----------------------|--------------------------------|--|
| `[A: Meta]`      | `[A: Get : Put]`      | Or just one, depending on usage. |
| `[A: Composite]` | `[A: Read : Write]`   | Or just one, depending on usage. |
| `Meta[A].xmap(..)` | `Meta[A].timap(...)` | Or `imap` when a `TypeTag` is unavailable. |
| `Composite[A].xmap(...)` | `Read[A].map(...)` <br> `Write[A].contramap(...)` | This takes two steps now. |

Please refer to book chapter on **Custom Mappings** and the `examples` project for more details.

#### Other Changes

- postgres-circe module created exposing Get and Put instances for `io.circe.Json`
- upgraded to cats-effect 1.0 and fs2 1.0

---
### <a name="0.5.3"></a>New and Noteworthy for Version 0.5.3

Minor updates, see below.

- Updated to **refined 0.9**, **fs2 0.10.4**, **Hikari 3.1.0**, **ScalaCheck 1.14.0**, and **Specs2 4.2.0**.
- Added `.execWith` method to `Fragment`, allowing for custom handling of the associated statement.
- Added `pure` to generated algebras, so you can now say `FC.pure(1)` instead of `1.pure[ConnectionIO]` if you like. Thanks wedens!
- Added an example of generic DAOs for simple schemas. See `Orm.scala` in the `example` project.
- Minor doc updates.

This is the last planned release in the 0.5.x series. Work will start soon on 0.6!

---
### <a name="0.5.2"></a>New and Noteworthy for Version 0.5.2

Minor updates, see below.

- Added experimental support for Blazing Fast&trade; inserts in Postgres via `COPY ... FROM STDIN`. See book Chapter 15 for an example.
- Introduced [MiMa](https://github.com/lightbend/migration-manager) for checking binary compatibility. Note that for the 0.5.x series we will guarantee compatibility for Scala 2.12 only.
- `FirstExample` now actually shows output! Thanks Aaron Hawley.
- Added pgEnumStringOpt for transparently partial pgEnum decoding. Thanks Christopher Davenport!
- Added `Composite.deriveComposite[A]()` which creates a "semi-automatic" derivation of `Composite[]` for a given type `A`. While instances are usually derived automatically, this can be used to speed up compilation by only deriving once. It can also be used to avoid needing `Meta[]` instances in scope or derivable at every site where a given `Composite[A]` is used. Thanks Scott Parish!

---
### <a name="0.5.1"></a>New and Noteworthy for Version 0.5.1

Minor update to get dependencies up to date.

- Updated to **fs2 0.10.2**, **hikari-cp 2.7.8**, and **specs2 4.0.3**.
- You can now do `.stripMargin` on fragments, thanks to Arne Claassen!

---
### <a name="0.5.0"></a>New and Noteworthy for Version 0.5.0

This introduces the **0.5.x** series which standardizes on [**cats**](http://typelevel.org/cats/), [**cats-effect**](https://github.com/typelevel/cats-effect), and [**fs2**](https://github.com/functional-streams-for-scala/fs2). This is a big release that will make life much simpler for people who were using 0.4.x with cats. See the **migration** document on the microsite for more information.

**Many thanks** to Andreas Svanberg, Bjørn Madsen, Charles Hunt, Christopher Davenport, Dale Wijnand, Devin Ekins, Dmitry Polienko, Earl St Sauver, fabio labella, Frank S. Thomas, Hossam Karim, Jisoo Park, Keir Lawson, Mads Hartmann, nigredo-tori, Radu Gancea, sh0hei, Stephen Lazaro, tgalappathth, wedens, and x1- for their contributions to this release!

Notable changes:

##### Cats Standardization

- 🎵 *Ding, dong the yax is dead!* 🎵 The new codebase is based on cats!
- The `-cats` segment of artifact names is gone. `doobie-core` uses cats now, as does everything else.

##### API Changes

- Rather than `foo.imports._` for both names and implicits, there are now distinct imports `foo._, foo.implicits._`. The old `foo.imports._` still works but is deprecated.
- Syntax classes are now organized as in cats. Much cleaner but end users probably won't notice.
- `Composite[A]` now implies `Composite[Option[A]]` which is a very useful change. It means joins can be expressed much more easily. See `Join.scala` in the `example` project.

##### Project Structure, Build, Etc.

- The doc has been ported to [sbt-microsites](https://github.com/47deg/sbt-microsites).
- `FreeGen2` code generator now generates all effect types with `cats.effect.Async` instances, in preparation for transactors that can make use of distinct thread pools for certain operations (JDBC primitives for instance). Free algebras and interpreters for Postgres are also generated now.
- Added [WartRemover](http://www.wartremover.org/) finally.
- The release process is much better, so releases can be more frequent. Version numbers appearing in the doc are now supplied automatically.

---
### <a name="0.4.4"></a>New and Noteworthy for Version 0.4.4

This release fixes an [issue](https://github.com/tpolecat/doobie/pull/569) with HikariTransactor (thanks Naoki Aoyama) and supersedes the botched 0.4.3 release.

---
### <a name="0.4.3"></a>New and Noteworthy for Version 0.4.3

This was a failed attempt to add back support for 2.10. Do not use this release.

---
### <a name="0.4.2"></a>New and Noteworthy for Version 0.4.2

Sparkly contributors for this release are :sparkles: n4to4, :sparkles: Alexa DeWit, :sparkles: wedens, :sparkles: Colt Frederickson, :sparkles: Benjamin Trenker, :sparkles: nigredo-tori, :sparkles: Suhas Gaddam, :sparkles: Christopher Davenport, :sparkles: Damir Vandic, :sparkles: Jacob Barber, and :chicken: tpolecat. Noteworthy changes:

- Dropped support for 2.10 because I can't figure out how to publish it.
- Replaced all the `doobie.free` internals with a new design that makes it practical to write your own interpreter (or, more commonly, subclass the default one) which is very useful for testing and who knows what else. For most users this will not be an observable change.
- Switched to a new transactor design that makes it simple to customize behavior, and combined with new interpreter design makes it practical to use **doobie** types in free coproducts (see `coproduct.scala` in the `example` project). This is a **minor breaking change**:
  - The `yolo` member on `Transactor` is no longer stable, so you cannot `import xa.yolo._` anymore; instead you must say `val y = xa.yolo; import y._`. Because this is typically done with `initialCommands` in sbt it's unlikely to be a big deal.
  - `Transactor` is now a final case class with an extra type member for the underlying pool or other connection source.
- Note that the interpreter/transactor changes require `Monad` instances at a few more call sites, which should be transparent in most cases but may require Cats users to `import fs2.interop.cats._` here and there … if scalac is claiming there's no instance available after upgrading that's probably why.
- Added support for type refinements (refined library). See the `doobie-refined` and `doobie-refined-cats` modules.
- Added a `fail` constructor to all the `F*` modules.
- Made `Meta.nxmap` unnecessary and fixed issues with mappings that are undefined for zero values of underlying unboxed types.
- Added mapping for Postgres `hstore` type.
- Make postgres enums nullable (change `Atom` instance to `Meta`).
- Generalized `QueryChecker` and `AnalysisSpec` to allow any effect type.
- Added `stream` and `streamWithChunkSize` as fs2 friendly aliases on `Query`.
- Fix parsing of JDBC type TimestampWithTimezone (introduced in JDK 8).
- Added `Suspendable` instance for `PGConnectionIO`
- Added an `Unknown` constructor to `JdbcType` for JDBC type constants outside the spec and known extensions.
- Generalized the underlying structure of `Meta`/`Composite` and eliminated `Atom`. Client code that uses `Atom` will need to be re-implemented in terms of `Meta` or `Composite`.
- Added `Fragment.const0` for constant fragments with no trailing space, while `const` now *does* add a trailing space. Users of `Fragment.const` may need/wish to change to `const0`.
- `Manifest` replaced with `TypeTag` in `doobie.util.invariant`.
- Improved H2 UUID Support.  Query analysis involving H2 and UUIDs should no longer show a type mismatch.

In addition the following libraries were updated:

- sbt 0.13.15
- Scala 2.10.6, 2.11.11, 2.12.3
- scalaz 7.2.9
- PostgreSQL JDBC driver 42.1.1
- Hikari 2.6.1
- Circe 0.8.0

---
### <a name="0.4.1"></a>New and Noteworthy for Version 0.4.1

This release updates **doobie** to Cats 0.9 and the associated fs2-cats interop layer to 0.3, courtesy of mighty space robot Adelbert Chang. There are no other changes.

---
### <a name="0.4.0"></a>New and Noteworthy for Version 0.4.0

This was intended to be a quick follow-up to 0.3.0 but it got a little out of hand and turned into a major release. **Please read these notes carefully** because there are some breaking changes relative to 0.3.0.

Eighteen people contributed to this release, of whom seventeen were not tpolecat. They are sparkly and awesome. In no particular order, many many thanks to :sparkles: Channing Walton :sparkles: Daniel Wunsch :sparkles: Gary Coady :sparkles: Tristan Lohman :sparkles: Jisoo Park :sparkles: Yury Liavitski :sparkles: Ikhoon Eom :sparkles: Marek Kadek :sparkles: Leif Wickland :sparkles: Zack Powers :sparkles: Kris Nuttycombe :sparkles: Pepe García :sparkles: Peter Neyens :sparkles: ritschwumm :sparkles: ronanM :sparkles: Sam Ritchie :sparkles: and wedens. :sparkles:

##### Cats Support

This is probably the most important development for 0.4.0 and it is due in large part to the hard work of :sparkles: Jisoo Park :sparkles:. Impossibly huge thanks for his work throughout this process.

<img align="right" height="150" style="padding-left: 20px" src="https://camo.githubusercontent.com/c7a1d594954b34a8277bce52343fe731b14870ad/687474703a2f2f706c61737469632d69646f6c617472792e636f6d2f6572696b2f63617473322e706e67"/>

- **doobie** is now built natively for [Cats](https://github.com/typelevel/cats) with [fs2](https://github.com/functional-streams-for-scala/fs2/tree/series/0.9), with no need for a shim/adapter layer. At the moment this is accomplished via a preprocessor.
- All artifacts are built for Cats. Names are suffixed with `-cats`, so the scalaz version is `doobie-core` and the Cats version is `doobie-core-cats`.
- The **book of doobie** is now published in separate editions for scalaz and Cats.

##### Changes to Core

- There is now support for simple **statement logging** with timing information. This is *not* the long-promised structured logging feature but it fits the common use case and fills a clear functional gap. See the book chapter for details and examples.
- The **dynamic SQL** story is now slightly better with the introduction of **composable statement fragments**. These allow you to build statements from smaller pieces without having to track parameter placeholders/offsets by hand. See the book chapter for details and examples.
- SQL `IN` clauses are now handled via `Fragments.in`, which is a **breaking change** relative to 0.3.0. See the book chapter on parameterized queries for an example.
- Methods on `Query[0]/Update[0]` that construct streams (`.process`) now have variants that allow you to specify the **chunk size**, which by default is 512 rows.
- There is now an `IO` data type that you can use if you're having a hard time settling on a target effect type. It works identically in Cats and scalaz and is what's used in the book.

##### Changes to Add-On Modules

We cleaned up the add-on modules a bit and made some naming simplifications that are **breaking** relative to 0.3.0.

- There is now a **ScalaTest** add-on. See the book chapter on unit testing for details and examples.
- The `contrib` segment has been removed from module names, so `doobie-contrib-h2` is now just `doobie-h2`. It has also been removed from *package* names. So `doobie.contrib.h2` is now just `doobie.h2`.
- In both cases the `postgresql` segment has been shortened to `postgres`.
- All modules now have a consistent import story. `import doobie.<module>.imports._` should get you everything you need.

That's it! Enjoy the release. Once again many thanks to our contributors.

---
### <a name="0.3.0"></a>New and Noteworthy for Version 0.3.0

This release brings **doobie** up to date with major dependencies, almost entirely due to the hard work of **@guersam**. The release is otherwise equivalent to 0.2.4 from a feature standpoint.

Upgrades:
- Updated to scalaz 7.2
- Updated to shapeless 2.3
- Updated to JDK 1.8
- Added build support Scala 2.12

---
### <a name="0.2.4"></a>New and Noteworthy for Version 0.2.4

This is a minor release with a few odds and ends and an important library update.

Improvements:
- You can now construct a `HikariTransactor` from an existing `HikariDataSource` (thanks **@raulraja**).
- There is now a `.nel` accumulator for non-empty resultsets (thanks **@refried**).
- Arrays of `UUID`s are now supported for PostgreSQL (thanks **@veegee**).
- Published jarfiles now have OSGi headers.
- Some internal cleanup but nothing that should affect end users.

Upgrades:
- Updated to scalaz-stream 0.8 (thanks **@guersam**).


---
### <a name="0.2.3"></a>New and Noteworthy for Version 0.2.3

This release includes more performance work and some usability improvements, as well as documentation improvements here and there. This release should be source-compatible for most users, but is **not** binary compatible with 0.2.2 or any other release. Let me know if you run into source compatibilty problems. Special thanks to **@mdmoss** for build improvements, **@fommil** and **@non** for help with Sonatype, and everyone else for your continued interest and contributions!

Improvements:

- **doobie** is now published on Sonatype and no longer requires a Bintray resolver.
- The `free` modules now provide natural transformations of the form `FooIO ~> Kleisli[M, Foo, ?]` and `Foo => FooIO ~> M`, which should make life easier when using **doobie** with existing JDBC resources (your own `Connection` for example).
- New optimized column-vector reads and accumulators for `IList` and standard library collections via `CanBuildFrom` yield performance generally indistinguishable from raw JDBC. The `Query/Query0` operations `to`, `list`, and `vector` are now very fast. Result handling via `Process` benefits to a lesser extent.
- `Composite` instances are now available for shapeless record types.
- `Atom` instances are now available for single-element product types (thanks **@wedens** and **@refried**).
- `DriverManagerTransactor` now includes constructors corresponding to all `getConnection` methods on `DriverManager`.
- `free` algebras and interpreters have been re-implemented to use method dispatch rather than large `match` expressions, resulting in minor performance improvements throughout. This completes the work started in 0.2.2.
- The `sql` interpolator now supports interpolated sequences for SQL `IN` clauses. See [Chapter 5](http://tpolecat.github.io/doobie-0.2.3/05-Parameterized.html) for more information.
- The **book of doobie** now includes a [FAQ Chapter](http://tpolecat.github.io/doobie-0.2.3/15-FAQ.html).
- The `example` project now includes some PostgreSQL CopyManager examples (thanks **@wedens**).

Big Fixes:

- The PostGIS dependency was pulling in unnecessary transitive dependencies that caused problems with sbt-assembly. This has been fixed.

Upgrades:

- Updated to Scala 2.11.7
- Updated to shapeless 2.2.5
- Updated to scalaz-stream 0.7.2a
- Updated to specs2-core 3.6
- Updated to tut 0.4.0 (build-time dependency only)
- Updated to sbt 0.13.8 (build-time dependency only)
- Updated to kind-projector 0.7.1 (build-time dependency only)


---
### <a name="0.2.2"></a>New and Noteworthy for Version 0.2.2

This is another minor release that adds yet more support PostgreSQL-specific features, updates dependencies, and improves performance for resultset processing. Thanks everyone for your continued interest and contributions!

Additions:

- Added `HC.updateManyWithGeneratedKeys` and associated syntax on `Update` to allow batch updates to return updated rows. See [Chapter 7](http://tpolecat.github.io/doobie-0.2.2/07-Updating.html) for an example.
- Added algebras and free monads thereof for PostgreSQL vendor-specific driver APIs, which allows **doobie** to directly support `LISTEN/NOTIFY`, `COPY FROM STDIN` and a number of other interesting features. See [Chapter 13](http://tpolecat.github.io/doobie-0.2.2/13-Extensions-PostgreSQL.html) for details and examples.

Improvements:

- Huge improvements to the implementation of the `sql` interpolator, courtesy of [@milessabin](https://twitter.com/milessabin). This removes the last remaining arity limit.
- Added examples for PostgreSQL-specific error handling combinators. See [Chapter 13](http://tpolecat.github.io/doobie-0.2.2/13-Extensions-PostgreSQL.html) for more information.
- Added `Unapply` instances to make the `Monad` instance for `FreeC` and associated syntax conversions inferrable. For now these are on the `doobie.imports` module.
- Significant performance improvements for resultset processing, with `.list` and `.vector` now ~4.5x faster and `.process` ~2.5x faster. This work is ongoing.

Upgrades:

- Updated to Scala 2.10.5
- Updated to shapeless 2.2.0 (thanks [@milessabin](https://twitter.com/milessabin))
- Updated to scalaz-stream 0.7a
- Updated to PostgreSQL JDBC driver 9.4-1201-jdbc41
- Updated to Specs2 3.6 (thanks [@etorrebore](https://twitter.com/etorreborre))


---
### <a name="0.2.1"></a>New and Noteworthy for Version 0.2.1

This is a minor follow-up release, primarily to add support for some PostgreSQL features and other odds and ends reported by users. Thanks to users and contributors for their help!

Additions:

- Added `Transactor` to wrap an existing `DataSource`. See [Chapter 12](http://tpolecat.github.io/doobie-0.2.1/12-Managing-Connections.html) for more information.
- Added support for PostGIS and PostgreSQL `enum` types. See [Chapter 13](http://tpolecat.github.io/doobie-0.2.1/13-Extensions-PostgreSQL.html) for more information.
- Added combinators for batch updates. See [Chapter 7](http://tpolecat.github.io/doobie-0.2.1/07-Updating.html) for more information.
- Added `Composite` support for `HList`; anywhere you could map a product or tuple type in 0.2.0 you can now also use a [shapeless](https://github.com/milessabin/shapeless) `HList`.
- Added `Atom` support for `scalaz.Maybe`; anywhere you could map an `Option` type in 0.2.0 you can now also use `Maybe`.
- Added `.optionT` method on `Query` and `Query0`.
- Added an [example](https://github.com/tpolecat/doobie/blob/v0.2.1/example/src/main/scala/example/PostgresNotify.scala) that exposes a PostgreSQL `NOTIFY` channel as an scalaz-stream `Process`.

Improvements:

- The 22-parameter limit on the `sql` interpolator has been increased to 50, and should go away entirely by 0.3.0 at the latest. There are no other arity limits in **doobie**.
- All `Query` and `Update` constructions are now supported for typechecking with Specs2 and YOLO mode.
- Many improvements in **book of doobie**.
- Tidied up examples a bit.

Upgrades:

- Updated to Scala 2.11.6.
- Updated to scalaz 7.1.1 and scalaz-stream 0.6a
- Updated to [tut](https://github.com/tpolecat/tut) 0.3.1 (build only; not user-facing).
- Updated to Specs2 3.9.4

Bug Fixes:

- Fixed problem with typechecking `BOOLEAN` column mappings.
- Fixed driver classloading problem with `HikariTransactor`.<|MERGE_RESOLUTION|>--- conflicted
+++ resolved
@@ -6,21 +6,13 @@
 
 ### <a name="0.7.0"></a>Work in Progress for Version 0.7.0
 
-<<<<<<< HEAD
 0.7 is probably the last version of doobie prior to shifting work to a tagless implementation. This version will be source-compatible for most users but is not binary compatible with 0.6.x or any earlier version.
 
 - Added `TRACE`-level logging for low-level operations, sent to slf4j `Logger` specified via the `logger` member on `Transactor`, by default a logger called `"doobie.transactor"`. If you wish to associate correlation ids or otherwise mess with logging you can do this by swapping out the logger prior to calling `transact`. See `CorrelationId.scala` in the `example` project for an example.
 - Deprecated existing logging machinery.
+- Added support for Scala 2.13.0-M5, many thanks to **Sam Guymer** for setting this up.
 
 ____
-=======
-This is a **compatibility-breaking** release intended to satisfy some lingering issues prior to switching to a tagless encoding.
-
-- Added support for Scala 2.13.0-M5, many thanks to **Sam Guymer** for setting this up.
-
-____
-
->>>>>>> 0b5ee0bb
 ### <a name="0.6.0"></a>New and Noteworthy for Version 0.6.0
 
 Many thanks to **Arber Shabhasa**, **Bjørn Madsen**, **Chris Davenport**, **Cody Allen**, **Dmitry Polienko**, **Kai(luo) Wang**, **Kevin Walter**, **Mark Canlas**, and **Quang Le Hong** for their contributions to this release.
