--- conflicted
+++ resolved
@@ -49,139 +49,4 @@
 
 ### TODO
 
-<<<<<<< HEAD
-Demonstrate the new logging stuff
-=======
-When we construct a `Query0` or `Update0` we can provide an optional `LogHandler` that will be given a `LogEvent` on completion and can perform an arbitrary side-effect to report the event as desired.
-
-**doobie** provides an example `LogHandler` that writes a summary to a JDK logger, so let's try that one. Instead of calling `.query` let's call `.queryWithLogHandler`.
-
-```tut:silent
-def byName(pat: String) = {
-  sql"select name, code from country where name like $pat"
-    .queryWithLogHandler[(String, String)](LogHandler.jdkLogHandler)
-    .to[List]
-    .transact(xa)
-}
-```
-
-When we run our program we get our result as expected.
-
-```tut
-byName("U%").unsafeRunSync
-```
-
-But now on standard out we see:
-
-```
-Jan 07, 2017 7:07:43 AM doobie.util.log$LogHandler$ $anonfun$jdkLogHandler$1
-INFO: Successful Statement Execution:
-
-  select name, code from country where name like ?
-
- arguments = [U%]
-   elapsed = 9 ms exec + 6 ms processing (15 ms total)
-```
-
-Let's break down what we're seeing:
-
-- We see the SQL string that is sent to the JDBC driver.
-- We see the argument list (in this case just the pattern `U%`).
-- We see elapsed time: it took 9ms for the first row to become available, then 6ms to process the rows, for a total of 15ms.
-
-### Implicit Logging
-
-If you wish to turn on logging generally, you can introduce an implicit `LogHandler` that will get picked up and used by the `.query/.update` operations.
-
-```tut:silent
-implicit val han = LogHandler.jdkLogHandler
-
-def byName(pat: String) = {
-  sql"select name, code from country where name like $pat"
-    .query[(String, String)] // handler will be picked up here
-    .to[List]
-    .transact(xa)
-}
-```
-
-### Writing Your Own `LogHandler`
-
-If you use the `jdkLogHandler` you will be warned that it's just an example, write your own! So let's do that. `LogHandler` is a very simple data type:
-
-```scala
-case class LogHandler(unsafeRun: LogEvent => Unit)
-```
-
-`LogEvent` has three constructors, all of which provide the SQL string and argument list.
-
-- `Success` indicates successful execution and result processing, and provides timing information for both.
-- `ExecFailure` indicates that query execution failed, due to a key violation for example. This constructor provides timing information only for the (failed) execution as well as the raised exception.
-- `ProcessingFailure` indicates that execution was successful but resultset processing failed. This constructor provides timing information for both execution and (failed) processing, as well as the raised exception.
-
-See the Scaladoc for details on this data type.
-
-The simplest possible `LogHandler` does nothing at all, and this is what you get by default.
-
-```tut:silent
-val nop = LogHandler(_ => ())
-```
-
-But that's not interesting. Let's at least print the event out.
-
-```tut
-val trivial = LogHandler(e => Console.println("*** " + e))
-sql"select 42".queryWithLogHandler[Int](trivial).unique.transact(xa).unsafeRunSync
-```
-
-The `jdkLogHandler` implementation is straightforward. You might use it as a template to write a logger to suit your particular logging back-end.
-
-```tut:silent
-import java.util.logging.Logger
-import doobie.util.log._
-
-val jdkLogHandler: LogHandler = {
-  val jdkLogger = Logger.getLogger(getClass.getName)
-  LogHandler {
-
-    case Success(s, a, e1, e2) =>
-      jdkLogger.info(s"""Successful Statement Execution:
-        |
-        |  ${s.linesIterator.dropWhile(_.trim.isEmpty).mkString("\n  ")}
-        |
-        | arguments = [${a.mkString(", ")}]
-        |   elapsed = ${e1.toMillis} ms exec + ${e2.toMillis} ms processing (${(e1 + e2).toMillis} ms total)
-      """.stripMargin)
-
-    case ProcessingFailure(s, a, e1, e2, t) =>
-      jdkLogger.severe(s"""Failed Resultset Processing:
-        |
-        |  ${s.linesIterator.dropWhile(_.trim.isEmpty).mkString("\n  ")}
-        |
-        | arguments = [${a.mkString(", ")}]
-        |   elapsed = ${e1.toMillis} ms exec + ${e2.toMillis} ms processing (failed) (${(e1 + e2).toMillis} ms total)
-        |   failure = ${t.getMessage}
-      """.stripMargin)
-
-    case ExecFailure(s, a, e1, t) =>
-      jdkLogger.severe(s"""Failed Statement Execution:
-        |
-        |  ${s.linesIterator.dropWhile(_.trim.isEmpty).mkString("\n  ")}
-        |
-        | arguments = [${a.mkString(", ")}]
-        |   elapsed = ${e1.toMillis} ms exec (failed)
-        |   failure = ${t.getMessage}
-      """.stripMargin)
-
-  }
-}
-```
-
-
-### Caveats
-
-Logging is not yet supported for streaming (`.stream` or YOLO mode's `.quick`).
-
-Note that the `LogHandler` invocation is part of your `ConnectionIO` program, and it is called synchronously. Most back-end loggers are asynchronous so this is unlikely to be an issue, but do take care not to spend too much time in your handler.
-
-Further note that the handler is not transactional; anything your logger does stays done, even if the transaction is rolled back. This is only for diagnostics, not for business logic.
->>>>>>> 0b5ee0bb
+Demonstrate the new logging stuff