// Copyright (c) 2013-2020 Rob Norris and Contributors
// This software is licensed under the MIT License (MIT).
// For more information see LICENSE or https://opensource.org/licenses/MIT

package doobie.free

import cats.~>
import cats.effect.kernel.{ Poll, Sync }
import cats.free.{ Free => FF } // alias because some algebras have an op called Free
<<<<<<< HEAD
import doobie.WeakAsync
import scala.concurrent.Future
import scala.concurrent.duration.FiniteDuration
import com.github.ghik.silencer.silent
=======
import scala.concurrent.ExecutionContext
>>>>>>> e24257f4

import java.io.InputStream
import java.io.Reader
import java.lang.Class
import java.lang.String
import java.math.BigDecimal
import java.net.URL
import java.sql.Blob
import java.sql.Clob
import java.sql.Connection
import java.sql.Date
import java.sql.NClob
import java.sql.ParameterMetaData
import java.sql.PreparedStatement
import java.sql.Ref
import java.sql.ResultSet
import java.sql.ResultSetMetaData
import java.sql.RowId
import java.sql.SQLType
import java.sql.SQLWarning
import java.sql.SQLXML
import java.sql.Time
import java.sql.Timestamp
import java.sql.{ Array => SqlArray }
import java.util.Calendar

object preparedstatement { module =>

  // Algebra of operations for PreparedStatement. Each accepts a visitor as an alternative to pattern-matching.
  sealed trait PreparedStatementOp[A] {
    def visit[F[_]](v: PreparedStatementOp.Visitor[F]): F[A]
  }

  // Free monad over PreparedStatementOp.
  type PreparedStatementIO[A] = FF[PreparedStatementOp, A]

  // Module of instances and constructors of PreparedStatementOp.
  object PreparedStatementOp {

    // Given a PreparedStatement we can embed a PreparedStatementIO program in any algebra that understands embedding.
    implicit val PreparedStatementOpEmbeddable: Embeddable[PreparedStatementOp, PreparedStatement] =
      new Embeddable[PreparedStatementOp, PreparedStatement] {
        def embed[A](j: PreparedStatement, fa: FF[PreparedStatementOp, A]) = Embedded.PreparedStatement(j, fa)
      }

    // Interface for a natural transformation PreparedStatementOp ~> F encoded via the visitor pattern.
    // This approach is much more efficient than pattern-matching for large algebras.
    trait Visitor[F[_]] extends (PreparedStatementOp ~> F) {
      final def apply[A](fa: PreparedStatementOp[A]): F[A] = fa.visit(this)

      // Common
      def raw[A](f: PreparedStatement => A): F[A]
      def embed[A](e: Embedded[A]): F[A]
      def raiseError[A](e: Throwable): F[A]
      def handleErrorWith[A](fa: PreparedStatementIO[A])(f: Throwable => PreparedStatementIO[A]): F[A]
      def monotonic: F[FiniteDuration]
      def realTime: F[FiniteDuration]
      def delay[A](thunk: => A): F[A]
      def suspend[A](hint: Sync.Type)(thunk: => A): F[A]
      def forceR[A, B](fa: PreparedStatementIO[A])(fb: PreparedStatementIO[B]): F[B]
      def uncancelable[A](body: Poll[PreparedStatementIO] => PreparedStatementIO[A]): F[A]
      def poll[A](poll: Any, fa: PreparedStatementIO[A]): F[A]
      def canceled: F[Unit]
      def onCancel[A](fa: PreparedStatementIO[A], fin: PreparedStatementIO[Unit]): F[A]
      def fromFuture[A](fut: PreparedStatementIO[Future[A]]): F[A]

      // PreparedStatement
      def addBatch: F[Unit]
      def addBatch(a: String): F[Unit]
      def cancel: F[Unit]
      def clearBatch: F[Unit]
      def clearParameters: F[Unit]
      def clearWarnings: F[Unit]
      def close: F[Unit]
      def closeOnCompletion: F[Unit]
      def execute: F[Boolean]
      def execute(a: String): F[Boolean]
      def execute(a: String, b: Array[Int]): F[Boolean]
      def execute(a: String, b: Array[String]): F[Boolean]
      def execute(a: String, b: Int): F[Boolean]
      def executeBatch: F[Array[Int]]
      def executeLargeBatch: F[Array[Long]]
      def executeLargeUpdate: F[Long]
      def executeLargeUpdate(a: String): F[Long]
      def executeLargeUpdate(a: String, b: Array[Int]): F[Long]
      def executeLargeUpdate(a: String, b: Array[String]): F[Long]
      def executeLargeUpdate(a: String, b: Int): F[Long]
      def executeQuery: F[ResultSet]
      def executeQuery(a: String): F[ResultSet]
      def executeUpdate: F[Int]
      def executeUpdate(a: String): F[Int]
      def executeUpdate(a: String, b: Array[Int]): F[Int]
      def executeUpdate(a: String, b: Array[String]): F[Int]
      def executeUpdate(a: String, b: Int): F[Int]
      def getConnection: F[Connection]
      def getFetchDirection: F[Int]
      def getFetchSize: F[Int]
      def getGeneratedKeys: F[ResultSet]
      def getLargeMaxRows: F[Long]
      def getLargeUpdateCount: F[Long]
      def getMaxFieldSize: F[Int]
      def getMaxRows: F[Int]
      def getMetaData: F[ResultSetMetaData]
      def getMoreResults: F[Boolean]
      def getMoreResults(a: Int): F[Boolean]
      def getParameterMetaData: F[ParameterMetaData]
      def getQueryTimeout: F[Int]
      def getResultSet: F[ResultSet]
      def getResultSetConcurrency: F[Int]
      def getResultSetHoldability: F[Int]
      def getResultSetType: F[Int]
      def getUpdateCount: F[Int]
      def getWarnings: F[SQLWarning]
      def isCloseOnCompletion: F[Boolean]
      def isClosed: F[Boolean]
      def isPoolable: F[Boolean]
      def isWrapperFor(a: Class[_]): F[Boolean]
      def setArray(a: Int, b: SqlArray): F[Unit]
      def setAsciiStream(a: Int, b: InputStream): F[Unit]
      def setAsciiStream(a: Int, b: InputStream, c: Int): F[Unit]
      def setAsciiStream(a: Int, b: InputStream, c: Long): F[Unit]
      def setBigDecimal(a: Int, b: BigDecimal): F[Unit]
      def setBinaryStream(a: Int, b: InputStream): F[Unit]
      def setBinaryStream(a: Int, b: InputStream, c: Int): F[Unit]
      def setBinaryStream(a: Int, b: InputStream, c: Long): F[Unit]
      def setBlob(a: Int, b: Blob): F[Unit]
      def setBlob(a: Int, b: InputStream): F[Unit]
      def setBlob(a: Int, b: InputStream, c: Long): F[Unit]
      def setBoolean(a: Int, b: Boolean): F[Unit]
      def setByte(a: Int, b: Byte): F[Unit]
      def setBytes(a: Int, b: Array[Byte]): F[Unit]
      def setCharacterStream(a: Int, b: Reader): F[Unit]
      def setCharacterStream(a: Int, b: Reader, c: Int): F[Unit]
      def setCharacterStream(a: Int, b: Reader, c: Long): F[Unit]
      def setClob(a: Int, b: Clob): F[Unit]
      def setClob(a: Int, b: Reader): F[Unit]
      def setClob(a: Int, b: Reader, c: Long): F[Unit]
      def setCursorName(a: String): F[Unit]
      def setDate(a: Int, b: Date): F[Unit]
      def setDate(a: Int, b: Date, c: Calendar): F[Unit]
      def setDouble(a: Int, b: Double): F[Unit]
      def setEscapeProcessing(a: Boolean): F[Unit]
      def setFetchDirection(a: Int): F[Unit]
      def setFetchSize(a: Int): F[Unit]
      def setFloat(a: Int, b: Float): F[Unit]
      def setInt(a: Int, b: Int): F[Unit]
      def setLargeMaxRows(a: Long): F[Unit]
      def setLong(a: Int, b: Long): F[Unit]
      def setMaxFieldSize(a: Int): F[Unit]
      def setMaxRows(a: Int): F[Unit]
      def setNCharacterStream(a: Int, b: Reader): F[Unit]
      def setNCharacterStream(a: Int, b: Reader, c: Long): F[Unit]
      def setNClob(a: Int, b: NClob): F[Unit]
      def setNClob(a: Int, b: Reader): F[Unit]
      def setNClob(a: Int, b: Reader, c: Long): F[Unit]
      def setNString(a: Int, b: String): F[Unit]
      def setNull(a: Int, b: Int): F[Unit]
      def setNull(a: Int, b: Int, c: String): F[Unit]
      def setObject(a: Int, b: AnyRef): F[Unit]
      def setObject(a: Int, b: AnyRef, c: Int): F[Unit]
      def setObject(a: Int, b: AnyRef, c: Int, d: Int): F[Unit]
      def setObject(a: Int, b: AnyRef, c: SQLType): F[Unit]
      def setObject(a: Int, b: AnyRef, c: SQLType, d: Int): F[Unit]
      def setPoolable(a: Boolean): F[Unit]
      def setQueryTimeout(a: Int): F[Unit]
      def setRef(a: Int, b: Ref): F[Unit]
      def setRowId(a: Int, b: RowId): F[Unit]
      def setSQLXML(a: Int, b: SQLXML): F[Unit]
      def setShort(a: Int, b: Short): F[Unit]
      def setString(a: Int, b: String): F[Unit]
      def setTime(a: Int, b: Time): F[Unit]
      def setTime(a: Int, b: Time, c: Calendar): F[Unit]
      def setTimestamp(a: Int, b: Timestamp): F[Unit]
      def setTimestamp(a: Int, b: Timestamp, c: Calendar): F[Unit]
      def setURL(a: Int, b: URL): F[Unit]
      def unwrap[T](a: Class[T]): F[T]

    }

    // Common operations for all algebras.
    final case class Raw[A](f: PreparedStatement => A) extends PreparedStatementOp[A] {
      def visit[F[_]](v: Visitor[F]) = v.raw(f)
    }
    final case class Embed[A](e: Embedded[A]) extends PreparedStatementOp[A] {
      def visit[F[_]](v: Visitor[F]) = v.embed(e)
    }
    final case class RaiseError[A](e: Throwable) extends PreparedStatementOp[A] {
      def visit[F[_]](v: Visitor[F]) = v.raiseError(e)
    }
    final case class HandleErrorWith[A](fa: PreparedStatementIO[A], f: Throwable => PreparedStatementIO[A]) extends PreparedStatementOp[A] {
      def visit[F[_]](v: Visitor[F]) = v.handleErrorWith(fa)(f)
    }
    case object Monotonic extends PreparedStatementOp[FiniteDuration] {
      def visit[F[_]](v: Visitor[F]) = v.monotonic
    }
    case object Realtime extends PreparedStatementOp[FiniteDuration] {
      def visit[F[_]](v: Visitor[F]) = v.realTime
    }
    case class Suspend[A](hint: Sync.Type, thunk: () => A) extends PreparedStatementOp[A] {
      def visit[F[_]](v: Visitor[F]) = v.suspend(hint)(thunk())
    }
    case class ForceR[A, B](fa: PreparedStatementIO[A], fb: PreparedStatementIO[B]) extends PreparedStatementOp[B] {
      def visit[F[_]](v: Visitor[F]) = v.forceR(fa)(fb)
    }
    case class Uncancelable[A](body: Poll[PreparedStatementIO] => PreparedStatementIO[A]) extends PreparedStatementOp[A] {
      def visit[F[_]](v: Visitor[F]) = v.uncancelable(body)
    }
<<<<<<< HEAD
    case class Poll1[A](poll: Any, fa: PreparedStatementIO[A]) extends PreparedStatementOp[A] {
      def visit[F[_]](v: Visitor[F]) = v.poll(poll, fa)
=======
    case object Shift extends PreparedStatementOp[Unit] {
      def visit[F[_]](v: Visitor[F]) = v.shift
>>>>>>> e24257f4
    }
    case object Canceled extends PreparedStatementOp[Unit] {
      def visit[F[_]](v: Visitor[F]) = v.canceled
    }
    case class OnCancel[A](fa: PreparedStatementIO[A], fin: PreparedStatementIO[Unit]) extends PreparedStatementOp[A] {
      def visit[F[_]](v: Visitor[F]) = v.onCancel(fa, fin)
    }
    case class FromFuture[A](fut: PreparedStatementIO[Future[A]]) extends PreparedStatementOp[A] {
      def visit[F[_]](v: Visitor[F]) = v.fromFuture(fut)
    }

    // PreparedStatement-specific operations.
    case object AddBatch extends PreparedStatementOp[Unit] {
      def visit[F[_]](v: Visitor[F]) = v.addBatch
    }
    final case class AddBatch1(a: String) extends PreparedStatementOp[Unit] {
      def visit[F[_]](v: Visitor[F]) = v.addBatch(a)
    }
    case object Cancel extends PreparedStatementOp[Unit] {
      def visit[F[_]](v: Visitor[F]) = v.cancel
    }
    case object ClearBatch extends PreparedStatementOp[Unit] {
      def visit[F[_]](v: Visitor[F]) = v.clearBatch
    }
    case object ClearParameters extends PreparedStatementOp[Unit] {
      def visit[F[_]](v: Visitor[F]) = v.clearParameters
    }
    case object ClearWarnings extends PreparedStatementOp[Unit] {
      def visit[F[_]](v: Visitor[F]) = v.clearWarnings
    }
    case object Close extends PreparedStatementOp[Unit] {
      def visit[F[_]](v: Visitor[F]) = v.close
    }
    case object CloseOnCompletion extends PreparedStatementOp[Unit] {
      def visit[F[_]](v: Visitor[F]) = v.closeOnCompletion
    }
    case object Execute extends PreparedStatementOp[Boolean] {
      def visit[F[_]](v: Visitor[F]) = v.execute
    }
    final case class Execute1(a: String) extends PreparedStatementOp[Boolean] {
      def visit[F[_]](v: Visitor[F]) = v.execute(a)
    }
    final case class Execute2(a: String, b: Array[Int]) extends PreparedStatementOp[Boolean] {
      def visit[F[_]](v: Visitor[F]) = v.execute(a, b)
    }
    final case class Execute3(a: String, b: Array[String]) extends PreparedStatementOp[Boolean] {
      def visit[F[_]](v: Visitor[F]) = v.execute(a, b)
    }
    final case class Execute4(a: String, b: Int) extends PreparedStatementOp[Boolean] {
      def visit[F[_]](v: Visitor[F]) = v.execute(a, b)
    }
    case object ExecuteBatch extends PreparedStatementOp[Array[Int]] {
      def visit[F[_]](v: Visitor[F]) = v.executeBatch
    }
    case object ExecuteLargeBatch extends PreparedStatementOp[Array[Long]] {
      def visit[F[_]](v: Visitor[F]) = v.executeLargeBatch
    }
    case object ExecuteLargeUpdate extends PreparedStatementOp[Long] {
      def visit[F[_]](v: Visitor[F]) = v.executeLargeUpdate
    }
    final case class ExecuteLargeUpdate1(a: String) extends PreparedStatementOp[Long] {
      def visit[F[_]](v: Visitor[F]) = v.executeLargeUpdate(a)
    }
    final case class ExecuteLargeUpdate2(a: String, b: Array[Int]) extends PreparedStatementOp[Long] {
      def visit[F[_]](v: Visitor[F]) = v.executeLargeUpdate(a, b)
    }
    final case class ExecuteLargeUpdate3(a: String, b: Array[String]) extends PreparedStatementOp[Long] {
      def visit[F[_]](v: Visitor[F]) = v.executeLargeUpdate(a, b)
    }
    final case class ExecuteLargeUpdate4(a: String, b: Int) extends PreparedStatementOp[Long] {
      def visit[F[_]](v: Visitor[F]) = v.executeLargeUpdate(a, b)
    }
    case object ExecuteQuery extends PreparedStatementOp[ResultSet] {
      def visit[F[_]](v: Visitor[F]) = v.executeQuery
    }
    final case class ExecuteQuery1(a: String) extends PreparedStatementOp[ResultSet] {
      def visit[F[_]](v: Visitor[F]) = v.executeQuery(a)
    }
    case object ExecuteUpdate extends PreparedStatementOp[Int] {
      def visit[F[_]](v: Visitor[F]) = v.executeUpdate
    }
    final case class ExecuteUpdate1(a: String) extends PreparedStatementOp[Int] {
      def visit[F[_]](v: Visitor[F]) = v.executeUpdate(a)
    }
    final case class ExecuteUpdate2(a: String, b: Array[Int]) extends PreparedStatementOp[Int] {
      def visit[F[_]](v: Visitor[F]) = v.executeUpdate(a, b)
    }
    final case class ExecuteUpdate3(a: String, b: Array[String]) extends PreparedStatementOp[Int] {
      def visit[F[_]](v: Visitor[F]) = v.executeUpdate(a, b)
    }
    final case class ExecuteUpdate4(a: String, b: Int) extends PreparedStatementOp[Int] {
      def visit[F[_]](v: Visitor[F]) = v.executeUpdate(a, b)
    }
    case object GetConnection extends PreparedStatementOp[Connection] {
      def visit[F[_]](v: Visitor[F]) = v.getConnection
    }
    case object GetFetchDirection extends PreparedStatementOp[Int] {
      def visit[F[_]](v: Visitor[F]) = v.getFetchDirection
    }
    case object GetFetchSize extends PreparedStatementOp[Int] {
      def visit[F[_]](v: Visitor[F]) = v.getFetchSize
    }
    case object GetGeneratedKeys extends PreparedStatementOp[ResultSet] {
      def visit[F[_]](v: Visitor[F]) = v.getGeneratedKeys
    }
    case object GetLargeMaxRows extends PreparedStatementOp[Long] {
      def visit[F[_]](v: Visitor[F]) = v.getLargeMaxRows
    }
    case object GetLargeUpdateCount extends PreparedStatementOp[Long] {
      def visit[F[_]](v: Visitor[F]) = v.getLargeUpdateCount
    }
    case object GetMaxFieldSize extends PreparedStatementOp[Int] {
      def visit[F[_]](v: Visitor[F]) = v.getMaxFieldSize
    }
    case object GetMaxRows extends PreparedStatementOp[Int] {
      def visit[F[_]](v: Visitor[F]) = v.getMaxRows
    }
    case object GetMetaData extends PreparedStatementOp[ResultSetMetaData] {
      def visit[F[_]](v: Visitor[F]) = v.getMetaData
    }
    case object GetMoreResults extends PreparedStatementOp[Boolean] {
      def visit[F[_]](v: Visitor[F]) = v.getMoreResults
    }
    final case class GetMoreResults1(a: Int) extends PreparedStatementOp[Boolean] {
      def visit[F[_]](v: Visitor[F]) = v.getMoreResults(a)
    }
    case object GetParameterMetaData extends PreparedStatementOp[ParameterMetaData] {
      def visit[F[_]](v: Visitor[F]) = v.getParameterMetaData
    }
    case object GetQueryTimeout extends PreparedStatementOp[Int] {
      def visit[F[_]](v: Visitor[F]) = v.getQueryTimeout
    }
    case object GetResultSet extends PreparedStatementOp[ResultSet] {
      def visit[F[_]](v: Visitor[F]) = v.getResultSet
    }
    case object GetResultSetConcurrency extends PreparedStatementOp[Int] {
      def visit[F[_]](v: Visitor[F]) = v.getResultSetConcurrency
    }
    case object GetResultSetHoldability extends PreparedStatementOp[Int] {
      def visit[F[_]](v: Visitor[F]) = v.getResultSetHoldability
    }
    case object GetResultSetType extends PreparedStatementOp[Int] {
      def visit[F[_]](v: Visitor[F]) = v.getResultSetType
    }
    case object GetUpdateCount extends PreparedStatementOp[Int] {
      def visit[F[_]](v: Visitor[F]) = v.getUpdateCount
    }
    case object GetWarnings extends PreparedStatementOp[SQLWarning] {
      def visit[F[_]](v: Visitor[F]) = v.getWarnings
    }
    case object IsCloseOnCompletion extends PreparedStatementOp[Boolean] {
      def visit[F[_]](v: Visitor[F]) = v.isCloseOnCompletion
    }
    case object IsClosed extends PreparedStatementOp[Boolean] {
      def visit[F[_]](v: Visitor[F]) = v.isClosed
    }
    case object IsPoolable extends PreparedStatementOp[Boolean] {
      def visit[F[_]](v: Visitor[F]) = v.isPoolable
    }
    final case class IsWrapperFor(a: Class[_]) extends PreparedStatementOp[Boolean] {
      def visit[F[_]](v: Visitor[F]) = v.isWrapperFor(a)
    }
    final case class SetArray(a: Int, b: SqlArray) extends PreparedStatementOp[Unit] {
      def visit[F[_]](v: Visitor[F]) = v.setArray(a, b)
    }
    final case class SetAsciiStream(a: Int, b: InputStream) extends PreparedStatementOp[Unit] {
      def visit[F[_]](v: Visitor[F]) = v.setAsciiStream(a, b)
    }
    final case class SetAsciiStream1(a: Int, b: InputStream, c: Int) extends PreparedStatementOp[Unit] {
      def visit[F[_]](v: Visitor[F]) = v.setAsciiStream(a, b, c)
    }
    final case class SetAsciiStream2(a: Int, b: InputStream, c: Long) extends PreparedStatementOp[Unit] {
      def visit[F[_]](v: Visitor[F]) = v.setAsciiStream(a, b, c)
    }
    final case class SetBigDecimal(a: Int, b: BigDecimal) extends PreparedStatementOp[Unit] {
      def visit[F[_]](v: Visitor[F]) = v.setBigDecimal(a, b)
    }
    final case class SetBinaryStream(a: Int, b: InputStream) extends PreparedStatementOp[Unit] {
      def visit[F[_]](v: Visitor[F]) = v.setBinaryStream(a, b)
    }
    final case class SetBinaryStream1(a: Int, b: InputStream, c: Int) extends PreparedStatementOp[Unit] {
      def visit[F[_]](v: Visitor[F]) = v.setBinaryStream(a, b, c)
    }
    final case class SetBinaryStream2(a: Int, b: InputStream, c: Long) extends PreparedStatementOp[Unit] {
      def visit[F[_]](v: Visitor[F]) = v.setBinaryStream(a, b, c)
    }
    final case class SetBlob(a: Int, b: Blob) extends PreparedStatementOp[Unit] {
      def visit[F[_]](v: Visitor[F]) = v.setBlob(a, b)
    }
    final case class SetBlob1(a: Int, b: InputStream) extends PreparedStatementOp[Unit] {
      def visit[F[_]](v: Visitor[F]) = v.setBlob(a, b)
    }
    final case class SetBlob2(a: Int, b: InputStream, c: Long) extends PreparedStatementOp[Unit] {
      def visit[F[_]](v: Visitor[F]) = v.setBlob(a, b, c)
    }
    final case class SetBoolean(a: Int, b: Boolean) extends PreparedStatementOp[Unit] {
      def visit[F[_]](v: Visitor[F]) = v.setBoolean(a, b)
    }
    final case class SetByte(a: Int, b: Byte) extends PreparedStatementOp[Unit] {
      def visit[F[_]](v: Visitor[F]) = v.setByte(a, b)
    }
    final case class SetBytes(a: Int, b: Array[Byte]) extends PreparedStatementOp[Unit] {
      def visit[F[_]](v: Visitor[F]) = v.setBytes(a, b)
    }
    final case class SetCharacterStream(a: Int, b: Reader) extends PreparedStatementOp[Unit] {
      def visit[F[_]](v: Visitor[F]) = v.setCharacterStream(a, b)
    }
    final case class SetCharacterStream1(a: Int, b: Reader, c: Int) extends PreparedStatementOp[Unit] {
      def visit[F[_]](v: Visitor[F]) = v.setCharacterStream(a, b, c)
    }
    final case class SetCharacterStream2(a: Int, b: Reader, c: Long) extends PreparedStatementOp[Unit] {
      def visit[F[_]](v: Visitor[F]) = v.setCharacterStream(a, b, c)
    }
    final case class SetClob(a: Int, b: Clob) extends PreparedStatementOp[Unit] {
      def visit[F[_]](v: Visitor[F]) = v.setClob(a, b)
    }
    final case class SetClob1(a: Int, b: Reader) extends PreparedStatementOp[Unit] {
      def visit[F[_]](v: Visitor[F]) = v.setClob(a, b)
    }
    final case class SetClob2(a: Int, b: Reader, c: Long) extends PreparedStatementOp[Unit] {
      def visit[F[_]](v: Visitor[F]) = v.setClob(a, b, c)
    }
    final case class SetCursorName(a: String) extends PreparedStatementOp[Unit] {
      def visit[F[_]](v: Visitor[F]) = v.setCursorName(a)
    }
    final case class SetDate(a: Int, b: Date) extends PreparedStatementOp[Unit] {
      def visit[F[_]](v: Visitor[F]) = v.setDate(a, b)
    }
    final case class SetDate1(a: Int, b: Date, c: Calendar) extends PreparedStatementOp[Unit] {
      def visit[F[_]](v: Visitor[F]) = v.setDate(a, b, c)
    }
    final case class SetDouble(a: Int, b: Double) extends PreparedStatementOp[Unit] {
      def visit[F[_]](v: Visitor[F]) = v.setDouble(a, b)
    }
    final case class SetEscapeProcessing(a: Boolean) extends PreparedStatementOp[Unit] {
      def visit[F[_]](v: Visitor[F]) = v.setEscapeProcessing(a)
    }
    final case class SetFetchDirection(a: Int) extends PreparedStatementOp[Unit] {
      def visit[F[_]](v: Visitor[F]) = v.setFetchDirection(a)
    }
    final case class SetFetchSize(a: Int) extends PreparedStatementOp[Unit] {
      def visit[F[_]](v: Visitor[F]) = v.setFetchSize(a)
    }
    final case class SetFloat(a: Int, b: Float) extends PreparedStatementOp[Unit] {
      def visit[F[_]](v: Visitor[F]) = v.setFloat(a, b)
    }
    final case class SetInt(a: Int, b: Int) extends PreparedStatementOp[Unit] {
      def visit[F[_]](v: Visitor[F]) = v.setInt(a, b)
    }
    final case class SetLargeMaxRows(a: Long) extends PreparedStatementOp[Unit] {
      def visit[F[_]](v: Visitor[F]) = v.setLargeMaxRows(a)
    }
    final case class SetLong(a: Int, b: Long) extends PreparedStatementOp[Unit] {
      def visit[F[_]](v: Visitor[F]) = v.setLong(a, b)
    }
    final case class SetMaxFieldSize(a: Int) extends PreparedStatementOp[Unit] {
      def visit[F[_]](v: Visitor[F]) = v.setMaxFieldSize(a)
    }
    final case class SetMaxRows(a: Int) extends PreparedStatementOp[Unit] {
      def visit[F[_]](v: Visitor[F]) = v.setMaxRows(a)
    }
    final case class SetNCharacterStream(a: Int, b: Reader) extends PreparedStatementOp[Unit] {
      def visit[F[_]](v: Visitor[F]) = v.setNCharacterStream(a, b)
    }
    final case class SetNCharacterStream1(a: Int, b: Reader, c: Long) extends PreparedStatementOp[Unit] {
      def visit[F[_]](v: Visitor[F]) = v.setNCharacterStream(a, b, c)
    }
    final case class SetNClob(a: Int, b: NClob) extends PreparedStatementOp[Unit] {
      def visit[F[_]](v: Visitor[F]) = v.setNClob(a, b)
    }
    final case class SetNClob1(a: Int, b: Reader) extends PreparedStatementOp[Unit] {
      def visit[F[_]](v: Visitor[F]) = v.setNClob(a, b)
    }
    final case class SetNClob2(a: Int, b: Reader, c: Long) extends PreparedStatementOp[Unit] {
      def visit[F[_]](v: Visitor[F]) = v.setNClob(a, b, c)
    }
    final case class SetNString(a: Int, b: String) extends PreparedStatementOp[Unit] {
      def visit[F[_]](v: Visitor[F]) = v.setNString(a, b)
    }
    final case class SetNull(a: Int, b: Int) extends PreparedStatementOp[Unit] {
      def visit[F[_]](v: Visitor[F]) = v.setNull(a, b)
    }
    final case class SetNull1(a: Int, b: Int, c: String) extends PreparedStatementOp[Unit] {
      def visit[F[_]](v: Visitor[F]) = v.setNull(a, b, c)
    }
    final case class SetObject(a: Int, b: AnyRef) extends PreparedStatementOp[Unit] {
      def visit[F[_]](v: Visitor[F]) = v.setObject(a, b)
    }
    final case class SetObject1(a: Int, b: AnyRef, c: Int) extends PreparedStatementOp[Unit] {
      def visit[F[_]](v: Visitor[F]) = v.setObject(a, b, c)
    }
    final case class SetObject2(a: Int, b: AnyRef, c: Int, d: Int) extends PreparedStatementOp[Unit] {
      def visit[F[_]](v: Visitor[F]) = v.setObject(a, b, c, d)
    }
    final case class SetObject3(a: Int, b: AnyRef, c: SQLType) extends PreparedStatementOp[Unit] {
      def visit[F[_]](v: Visitor[F]) = v.setObject(a, b, c)
    }
    final case class SetObject4(a: Int, b: AnyRef, c: SQLType, d: Int) extends PreparedStatementOp[Unit] {
      def visit[F[_]](v: Visitor[F]) = v.setObject(a, b, c, d)
    }
    final case class SetPoolable(a: Boolean) extends PreparedStatementOp[Unit] {
      def visit[F[_]](v: Visitor[F]) = v.setPoolable(a)
    }
    final case class SetQueryTimeout(a: Int) extends PreparedStatementOp[Unit] {
      def visit[F[_]](v: Visitor[F]) = v.setQueryTimeout(a)
    }
    final case class SetRef(a: Int, b: Ref) extends PreparedStatementOp[Unit] {
      def visit[F[_]](v: Visitor[F]) = v.setRef(a, b)
    }
    final case class SetRowId(a: Int, b: RowId) extends PreparedStatementOp[Unit] {
      def visit[F[_]](v: Visitor[F]) = v.setRowId(a, b)
    }
    final case class SetSQLXML(a: Int, b: SQLXML) extends PreparedStatementOp[Unit] {
      def visit[F[_]](v: Visitor[F]) = v.setSQLXML(a, b)
    }
    final case class SetShort(a: Int, b: Short) extends PreparedStatementOp[Unit] {
      def visit[F[_]](v: Visitor[F]) = v.setShort(a, b)
    }
    final case class SetString(a: Int, b: String) extends PreparedStatementOp[Unit] {
      def visit[F[_]](v: Visitor[F]) = v.setString(a, b)
    }
    final case class SetTime(a: Int, b: Time) extends PreparedStatementOp[Unit] {
      def visit[F[_]](v: Visitor[F]) = v.setTime(a, b)
    }
    final case class SetTime1(a: Int, b: Time, c: Calendar) extends PreparedStatementOp[Unit] {
      def visit[F[_]](v: Visitor[F]) = v.setTime(a, b, c)
    }
    final case class SetTimestamp(a: Int, b: Timestamp) extends PreparedStatementOp[Unit] {
      def visit[F[_]](v: Visitor[F]) = v.setTimestamp(a, b)
    }
    final case class SetTimestamp1(a: Int, b: Timestamp, c: Calendar) extends PreparedStatementOp[Unit] {
      def visit[F[_]](v: Visitor[F]) = v.setTimestamp(a, b, c)
    }
    final case class SetURL(a: Int, b: URL) extends PreparedStatementOp[Unit] {
      def visit[F[_]](v: Visitor[F]) = v.setURL(a, b)
    }
    final case class Unwrap[T](a: Class[T]) extends PreparedStatementOp[T] {
      def visit[F[_]](v: Visitor[F]) = v.unwrap(a)
    }

  }
  import PreparedStatementOp._

  // Smart constructors for operations common to all algebras.
  val unit: PreparedStatementIO[Unit] = FF.pure[PreparedStatementOp, Unit](())
  def pure[A](a: A): PreparedStatementIO[A] = FF.pure[PreparedStatementOp, A](a)
  def raw[A](f: PreparedStatement => A): PreparedStatementIO[A] = FF.liftF(Raw(f))
  def embed[F[_], J, A](j: J, fa: FF[F, A])(implicit ev: Embeddable[F, J]): FF[PreparedStatementOp, A] = FF.liftF(Embed(ev.embed(j, fa)))
  def raiseError[A](err: Throwable): PreparedStatementIO[A] = FF.liftF[PreparedStatementOp, A](RaiseError(err))
  def handleErrorWith[A](fa: PreparedStatementIO[A])(f: Throwable => PreparedStatementIO[A]): PreparedStatementIO[A] = FF.liftF[PreparedStatementOp, A](HandleErrorWith(fa, f))
  val monotonic = FF.liftF[PreparedStatementOp, FiniteDuration](Monotonic)
  val realtime = FF.liftF[PreparedStatementOp, FiniteDuration](Realtime)
  def delay[A](thunk: => A) = FF.liftF[PreparedStatementOp, A](Suspend(Sync.Type.Delay, () => thunk))
  def suspend[A](hint: Sync.Type)(thunk: => A) = FF.liftF[PreparedStatementOp, A](Suspend(hint, () => thunk))
  def forceR[A, B](fa: PreparedStatementIO[A])(fb: PreparedStatementIO[B]) = FF.liftF[PreparedStatementOp, B](ForceR(fa, fb))
  def uncancelable[A](body: Poll[PreparedStatementIO] => PreparedStatementIO[A]) = FF.liftF[PreparedStatementOp, A](Uncancelable(body))
  def capturePoll[M[_]](mpoll: Poll[M]) = new Poll[PreparedStatementIO] {
    def apply[A](fa: PreparedStatementIO[A]) = FF.liftF[PreparedStatementOp, A](Poll1(mpoll, fa))
  }
  val canceled = FF.liftF[PreparedStatementOp, Unit](Canceled)
  def onCancel[A](fa: PreparedStatementIO[A], fin: PreparedStatementIO[Unit]) = FF.liftF[PreparedStatementOp, A](OnCancel(fa, fin))
  def fromFuture[A](fut: PreparedStatementIO[Future[A]]) = FF.liftF[PreparedStatementOp, A](FromFuture(fut))

  // Smart constructors for PreparedStatement-specific operations.
  val addBatch: PreparedStatementIO[Unit] = FF.liftF(AddBatch)
  def addBatch(a: String): PreparedStatementIO[Unit] = FF.liftF(AddBatch1(a))
  val cancel: PreparedStatementIO[Unit] = FF.liftF(Cancel)
  val clearBatch: PreparedStatementIO[Unit] = FF.liftF(ClearBatch)
  val clearParameters: PreparedStatementIO[Unit] = FF.liftF(ClearParameters)
  val clearWarnings: PreparedStatementIO[Unit] = FF.liftF(ClearWarnings)
  val close: PreparedStatementIO[Unit] = FF.liftF(Close)
  val closeOnCompletion: PreparedStatementIO[Unit] = FF.liftF(CloseOnCompletion)
  val execute: PreparedStatementIO[Boolean] = FF.liftF(Execute)
  def execute(a: String): PreparedStatementIO[Boolean] = FF.liftF(Execute1(a))
  def execute(a: String, b: Array[Int]): PreparedStatementIO[Boolean] = FF.liftF(Execute2(a, b))
  def execute(a: String, b: Array[String]): PreparedStatementIO[Boolean] = FF.liftF(Execute3(a, b))
  def execute(a: String, b: Int): PreparedStatementIO[Boolean] = FF.liftF(Execute4(a, b))
  val executeBatch: PreparedStatementIO[Array[Int]] = FF.liftF(ExecuteBatch)
  val executeLargeBatch: PreparedStatementIO[Array[Long]] = FF.liftF(ExecuteLargeBatch)
  val executeLargeUpdate: PreparedStatementIO[Long] = FF.liftF(ExecuteLargeUpdate)
  def executeLargeUpdate(a: String): PreparedStatementIO[Long] = FF.liftF(ExecuteLargeUpdate1(a))
  def executeLargeUpdate(a: String, b: Array[Int]): PreparedStatementIO[Long] = FF.liftF(ExecuteLargeUpdate2(a, b))
  def executeLargeUpdate(a: String, b: Array[String]): PreparedStatementIO[Long] = FF.liftF(ExecuteLargeUpdate3(a, b))
  def executeLargeUpdate(a: String, b: Int): PreparedStatementIO[Long] = FF.liftF(ExecuteLargeUpdate4(a, b))
  val executeQuery: PreparedStatementIO[ResultSet] = FF.liftF(ExecuteQuery)
  def executeQuery(a: String): PreparedStatementIO[ResultSet] = FF.liftF(ExecuteQuery1(a))
  val executeUpdate: PreparedStatementIO[Int] = FF.liftF(ExecuteUpdate)
  def executeUpdate(a: String): PreparedStatementIO[Int] = FF.liftF(ExecuteUpdate1(a))
  def executeUpdate(a: String, b: Array[Int]): PreparedStatementIO[Int] = FF.liftF(ExecuteUpdate2(a, b))
  def executeUpdate(a: String, b: Array[String]): PreparedStatementIO[Int] = FF.liftF(ExecuteUpdate3(a, b))
  def executeUpdate(a: String, b: Int): PreparedStatementIO[Int] = FF.liftF(ExecuteUpdate4(a, b))
  val getConnection: PreparedStatementIO[Connection] = FF.liftF(GetConnection)
  val getFetchDirection: PreparedStatementIO[Int] = FF.liftF(GetFetchDirection)
  val getFetchSize: PreparedStatementIO[Int] = FF.liftF(GetFetchSize)
  val getGeneratedKeys: PreparedStatementIO[ResultSet] = FF.liftF(GetGeneratedKeys)
  val getLargeMaxRows: PreparedStatementIO[Long] = FF.liftF(GetLargeMaxRows)
  val getLargeUpdateCount: PreparedStatementIO[Long] = FF.liftF(GetLargeUpdateCount)
  val getMaxFieldSize: PreparedStatementIO[Int] = FF.liftF(GetMaxFieldSize)
  val getMaxRows: PreparedStatementIO[Int] = FF.liftF(GetMaxRows)
  val getMetaData: PreparedStatementIO[ResultSetMetaData] = FF.liftF(GetMetaData)
  val getMoreResults: PreparedStatementIO[Boolean] = FF.liftF(GetMoreResults)
  def getMoreResults(a: Int): PreparedStatementIO[Boolean] = FF.liftF(GetMoreResults1(a))
  val getParameterMetaData: PreparedStatementIO[ParameterMetaData] = FF.liftF(GetParameterMetaData)
  val getQueryTimeout: PreparedStatementIO[Int] = FF.liftF(GetQueryTimeout)
  val getResultSet: PreparedStatementIO[ResultSet] = FF.liftF(GetResultSet)
  val getResultSetConcurrency: PreparedStatementIO[Int] = FF.liftF(GetResultSetConcurrency)
  val getResultSetHoldability: PreparedStatementIO[Int] = FF.liftF(GetResultSetHoldability)
  val getResultSetType: PreparedStatementIO[Int] = FF.liftF(GetResultSetType)
  val getUpdateCount: PreparedStatementIO[Int] = FF.liftF(GetUpdateCount)
  val getWarnings: PreparedStatementIO[SQLWarning] = FF.liftF(GetWarnings)
  val isCloseOnCompletion: PreparedStatementIO[Boolean] = FF.liftF(IsCloseOnCompletion)
  val isClosed: PreparedStatementIO[Boolean] = FF.liftF(IsClosed)
  val isPoolable: PreparedStatementIO[Boolean] = FF.liftF(IsPoolable)
  def isWrapperFor(a: Class[_]): PreparedStatementIO[Boolean] = FF.liftF(IsWrapperFor(a))
  def setArray(a: Int, b: SqlArray): PreparedStatementIO[Unit] = FF.liftF(SetArray(a, b))
  def setAsciiStream(a: Int, b: InputStream): PreparedStatementIO[Unit] = FF.liftF(SetAsciiStream(a, b))
  def setAsciiStream(a: Int, b: InputStream, c: Int): PreparedStatementIO[Unit] = FF.liftF(SetAsciiStream1(a, b, c))
  def setAsciiStream(a: Int, b: InputStream, c: Long): PreparedStatementIO[Unit] = FF.liftF(SetAsciiStream2(a, b, c))
  def setBigDecimal(a: Int, b: BigDecimal): PreparedStatementIO[Unit] = FF.liftF(SetBigDecimal(a, b))
  def setBinaryStream(a: Int, b: InputStream): PreparedStatementIO[Unit] = FF.liftF(SetBinaryStream(a, b))
  def setBinaryStream(a: Int, b: InputStream, c: Int): PreparedStatementIO[Unit] = FF.liftF(SetBinaryStream1(a, b, c))
  def setBinaryStream(a: Int, b: InputStream, c: Long): PreparedStatementIO[Unit] = FF.liftF(SetBinaryStream2(a, b, c))
  def setBlob(a: Int, b: Blob): PreparedStatementIO[Unit] = FF.liftF(SetBlob(a, b))
  def setBlob(a: Int, b: InputStream): PreparedStatementIO[Unit] = FF.liftF(SetBlob1(a, b))
  def setBlob(a: Int, b: InputStream, c: Long): PreparedStatementIO[Unit] = FF.liftF(SetBlob2(a, b, c))
  def setBoolean(a: Int, b: Boolean): PreparedStatementIO[Unit] = FF.liftF(SetBoolean(a, b))
  def setByte(a: Int, b: Byte): PreparedStatementIO[Unit] = FF.liftF(SetByte(a, b))
  def setBytes(a: Int, b: Array[Byte]): PreparedStatementIO[Unit] = FF.liftF(SetBytes(a, b))
  def setCharacterStream(a: Int, b: Reader): PreparedStatementIO[Unit] = FF.liftF(SetCharacterStream(a, b))
  def setCharacterStream(a: Int, b: Reader, c: Int): PreparedStatementIO[Unit] = FF.liftF(SetCharacterStream1(a, b, c))
  def setCharacterStream(a: Int, b: Reader, c: Long): PreparedStatementIO[Unit] = FF.liftF(SetCharacterStream2(a, b, c))
  def setClob(a: Int, b: Clob): PreparedStatementIO[Unit] = FF.liftF(SetClob(a, b))
  def setClob(a: Int, b: Reader): PreparedStatementIO[Unit] = FF.liftF(SetClob1(a, b))
  def setClob(a: Int, b: Reader, c: Long): PreparedStatementIO[Unit] = FF.liftF(SetClob2(a, b, c))
  def setCursorName(a: String): PreparedStatementIO[Unit] = FF.liftF(SetCursorName(a))
  def setDate(a: Int, b: Date): PreparedStatementIO[Unit] = FF.liftF(SetDate(a, b))
  def setDate(a: Int, b: Date, c: Calendar): PreparedStatementIO[Unit] = FF.liftF(SetDate1(a, b, c))
  def setDouble(a: Int, b: Double): PreparedStatementIO[Unit] = FF.liftF(SetDouble(a, b))
  def setEscapeProcessing(a: Boolean): PreparedStatementIO[Unit] = FF.liftF(SetEscapeProcessing(a))
  def setFetchDirection(a: Int): PreparedStatementIO[Unit] = FF.liftF(SetFetchDirection(a))
  def setFetchSize(a: Int): PreparedStatementIO[Unit] = FF.liftF(SetFetchSize(a))
  def setFloat(a: Int, b: Float): PreparedStatementIO[Unit] = FF.liftF(SetFloat(a, b))
  def setInt(a: Int, b: Int): PreparedStatementIO[Unit] = FF.liftF(SetInt(a, b))
  def setLargeMaxRows(a: Long): PreparedStatementIO[Unit] = FF.liftF(SetLargeMaxRows(a))
  def setLong(a: Int, b: Long): PreparedStatementIO[Unit] = FF.liftF(SetLong(a, b))
  def setMaxFieldSize(a: Int): PreparedStatementIO[Unit] = FF.liftF(SetMaxFieldSize(a))
  def setMaxRows(a: Int): PreparedStatementIO[Unit] = FF.liftF(SetMaxRows(a))
  def setNCharacterStream(a: Int, b: Reader): PreparedStatementIO[Unit] = FF.liftF(SetNCharacterStream(a, b))
  def setNCharacterStream(a: Int, b: Reader, c: Long): PreparedStatementIO[Unit] = FF.liftF(SetNCharacterStream1(a, b, c))
  def setNClob(a: Int, b: NClob): PreparedStatementIO[Unit] = FF.liftF(SetNClob(a, b))
  def setNClob(a: Int, b: Reader): PreparedStatementIO[Unit] = FF.liftF(SetNClob1(a, b))
  def setNClob(a: Int, b: Reader, c: Long): PreparedStatementIO[Unit] = FF.liftF(SetNClob2(a, b, c))
  def setNString(a: Int, b: String): PreparedStatementIO[Unit] = FF.liftF(SetNString(a, b))
  def setNull(a: Int, b: Int): PreparedStatementIO[Unit] = FF.liftF(SetNull(a, b))
  def setNull(a: Int, b: Int, c: String): PreparedStatementIO[Unit] = FF.liftF(SetNull1(a, b, c))
  def setObject(a: Int, b: AnyRef): PreparedStatementIO[Unit] = FF.liftF(SetObject(a, b))
  def setObject(a: Int, b: AnyRef, c: Int): PreparedStatementIO[Unit] = FF.liftF(SetObject1(a, b, c))
  def setObject(a: Int, b: AnyRef, c: Int, d: Int): PreparedStatementIO[Unit] = FF.liftF(SetObject2(a, b, c, d))
  def setObject(a: Int, b: AnyRef, c: SQLType): PreparedStatementIO[Unit] = FF.liftF(SetObject3(a, b, c))
  def setObject(a: Int, b: AnyRef, c: SQLType, d: Int): PreparedStatementIO[Unit] = FF.liftF(SetObject4(a, b, c, d))
  def setPoolable(a: Boolean): PreparedStatementIO[Unit] = FF.liftF(SetPoolable(a))
  def setQueryTimeout(a: Int): PreparedStatementIO[Unit] = FF.liftF(SetQueryTimeout(a))
  def setRef(a: Int, b: Ref): PreparedStatementIO[Unit] = FF.liftF(SetRef(a, b))
  def setRowId(a: Int, b: RowId): PreparedStatementIO[Unit] = FF.liftF(SetRowId(a, b))
  def setSQLXML(a: Int, b: SQLXML): PreparedStatementIO[Unit] = FF.liftF(SetSQLXML(a, b))
  def setShort(a: Int, b: Short): PreparedStatementIO[Unit] = FF.liftF(SetShort(a, b))
  def setString(a: Int, b: String): PreparedStatementIO[Unit] = FF.liftF(SetString(a, b))
  def setTime(a: Int, b: Time): PreparedStatementIO[Unit] = FF.liftF(SetTime(a, b))
  def setTime(a: Int, b: Time, c: Calendar): PreparedStatementIO[Unit] = FF.liftF(SetTime1(a, b, c))
  def setTimestamp(a: Int, b: Timestamp): PreparedStatementIO[Unit] = FF.liftF(SetTimestamp(a, b))
  def setTimestamp(a: Int, b: Timestamp, c: Calendar): PreparedStatementIO[Unit] = FF.liftF(SetTimestamp1(a, b, c))
  def setURL(a: Int, b: URL): PreparedStatementIO[Unit] = FF.liftF(SetURL(a, b))
  def unwrap[T](a: Class[T]): PreparedStatementIO[T] = FF.liftF(Unwrap(a))

  // Typeclass instances for PreparedStatementIO
  implicit val WeakAsyncPreparedStatementIO: WeakAsync[PreparedStatementIO] =
    new WeakAsync[PreparedStatementIO] {
      val monad = FF.catsFreeMonadForFree[PreparedStatementOp]
      override def pure[A](x: A): PreparedStatementIO[A] = monad.pure(x)
      override def flatMap[A, B](fa: PreparedStatementIO[A])(f: A => PreparedStatementIO[B]): PreparedStatementIO[B] = monad.flatMap(fa)(f)
      override def tailRecM[A, B](a: A)(f: A => PreparedStatementIO[Either[A, B]]): PreparedStatementIO[B] = monad.tailRecM(a)(f)
      override def raiseError[A](e: Throwable): PreparedStatementIO[A] = module.raiseError(e)
      override def handleErrorWith[A](fa: PreparedStatementIO[A])(f: Throwable => PreparedStatementIO[A]): PreparedStatementIO[A] = module.handleErrorWith(fa)(f)
      override def monotonic: PreparedStatementIO[FiniteDuration] = module.monotonic
      override def realTime: PreparedStatementIO[FiniteDuration] = module.realtime
      override def suspend[A](hint: Sync.Type)(thunk: => A): PreparedStatementIO[A] = module.suspend(hint)(thunk)
      override def forceR[A, B](fa: PreparedStatementIO[A])(fb: PreparedStatementIO[B]): PreparedStatementIO[B] = module.forceR(fa)(fb)
      override def uncancelable[A](body: Poll[PreparedStatementIO] => PreparedStatementIO[A]): PreparedStatementIO[A] = module.uncancelable(body)
      override def canceled: PreparedStatementIO[Unit] = module.canceled
      override def onCancel[A](fa: PreparedStatementIO[A], fin: PreparedStatementIO[Unit]): PreparedStatementIO[A] = module.onCancel(fa, fin)
      override def fromFuture[A](fut: PreparedStatementIO[Future[A]]): PreparedStatementIO[A] = module.fromFuture(fut)
    }
}
<|MERGE_RESOLUTION|>--- conflicted
+++ resolved
@@ -7,14 +7,9 @@
 import cats.~>
 import cats.effect.kernel.{ Poll, Sync }
 import cats.free.{ Free => FF } // alias because some algebras have an op called Free
-<<<<<<< HEAD
 import doobie.WeakAsync
 import scala.concurrent.Future
 import scala.concurrent.duration.FiniteDuration
-import com.github.ghik.silencer.silent
-=======
-import scala.concurrent.ExecutionContext
->>>>>>> e24257f4
 
 import java.io.InputStream
 import java.io.Reader
@@ -90,6 +85,9 @@
       def clearWarnings: F[Unit]
       def close: F[Unit]
       def closeOnCompletion: F[Unit]
+      def enquoteIdentifier(a: String, b: Boolean): F[String]
+      def enquoteLiteral(a: String): F[String]
+      def enquoteNCharLiteral(a: String): F[String]
       def execute: F[Boolean]
       def execute(a: String): F[Boolean]
       def execute(a: String, b: Array[Int]): F[Boolean]
@@ -131,6 +129,7 @@
       def isCloseOnCompletion: F[Boolean]
       def isClosed: F[Boolean]
       def isPoolable: F[Boolean]
+      def isSimpleIdentifier(a: String): F[Boolean]
       def isWrapperFor(a: Class[_]): F[Boolean]
       def setArray(a: Int, b: SqlArray): F[Unit]
       def setAsciiStream(a: Int, b: InputStream): F[Unit]
@@ -222,13 +221,8 @@
     case class Uncancelable[A](body: Poll[PreparedStatementIO] => PreparedStatementIO[A]) extends PreparedStatementOp[A] {
       def visit[F[_]](v: Visitor[F]) = v.uncancelable(body)
     }
-<<<<<<< HEAD
     case class Poll1[A](poll: Any, fa: PreparedStatementIO[A]) extends PreparedStatementOp[A] {
       def visit[F[_]](v: Visitor[F]) = v.poll(poll, fa)
-=======
-    case object Shift extends PreparedStatementOp[Unit] {
-      def visit[F[_]](v: Visitor[F]) = v.shift
->>>>>>> e24257f4
     }
     case object Canceled extends PreparedStatementOp[Unit] {
       def visit[F[_]](v: Visitor[F]) = v.canceled
@@ -265,6 +259,15 @@
     case object CloseOnCompletion extends PreparedStatementOp[Unit] {
       def visit[F[_]](v: Visitor[F]) = v.closeOnCompletion
     }
+    final case class EnquoteIdentifier(a: String, b: Boolean) extends PreparedStatementOp[String] {
+      def visit[F[_]](v: Visitor[F]) = v.enquoteIdentifier(a, b)
+    }
+    final case class EnquoteLiteral(a: String) extends PreparedStatementOp[String] {
+      def visit[F[_]](v: Visitor[F]) = v.enquoteLiteral(a)
+    }
+    final case class EnquoteNCharLiteral(a: String) extends PreparedStatementOp[String] {
+      def visit[F[_]](v: Visitor[F]) = v.enquoteNCharLiteral(a)
+    }
     case object Execute extends PreparedStatementOp[Boolean] {
       def visit[F[_]](v: Visitor[F]) = v.execute
     }
@@ -387,6 +390,9 @@
     }
     case object IsPoolable extends PreparedStatementOp[Boolean] {
       def visit[F[_]](v: Visitor[F]) = v.isPoolable
+    }
+    final case class IsSimpleIdentifier(a: String) extends PreparedStatementOp[Boolean] {
+      def visit[F[_]](v: Visitor[F]) = v.isSimpleIdentifier(a)
     }
     final case class IsWrapperFor(a: Class[_]) extends PreparedStatementOp[Boolean] {
       def visit[F[_]](v: Visitor[F]) = v.isWrapperFor(a)
@@ -601,6 +607,9 @@
   val clearWarnings: PreparedStatementIO[Unit] = FF.liftF(ClearWarnings)
   val close: PreparedStatementIO[Unit] = FF.liftF(Close)
   val closeOnCompletion: PreparedStatementIO[Unit] = FF.liftF(CloseOnCompletion)
+  def enquoteIdentifier(a: String, b: Boolean): PreparedStatementIO[String] = FF.liftF(EnquoteIdentifier(a, b))
+  def enquoteLiteral(a: String): PreparedStatementIO[String] = FF.liftF(EnquoteLiteral(a))
+  def enquoteNCharLiteral(a: String): PreparedStatementIO[String] = FF.liftF(EnquoteNCharLiteral(a))
   val execute: PreparedStatementIO[Boolean] = FF.liftF(Execute)
   def execute(a: String): PreparedStatementIO[Boolean] = FF.liftF(Execute1(a))
   def execute(a: String, b: Array[Int]): PreparedStatementIO[Boolean] = FF.liftF(Execute2(a, b))
@@ -642,6 +651,7 @@
   val isCloseOnCompletion: PreparedStatementIO[Boolean] = FF.liftF(IsCloseOnCompletion)
   val isClosed: PreparedStatementIO[Boolean] = FF.liftF(IsClosed)
   val isPoolable: PreparedStatementIO[Boolean] = FF.liftF(IsPoolable)
+  def isSimpleIdentifier(a: String): PreparedStatementIO[Boolean] = FF.liftF(IsSimpleIdentifier(a))
   def isWrapperFor(a: Class[_]): PreparedStatementIO[Boolean] = FF.liftF(IsWrapperFor(a))
   def setArray(a: Int, b: SqlArray): PreparedStatementIO[Unit] = FF.liftF(SetArray(a, b))
   def setAsciiStream(a: Int, b: InputStream): PreparedStatementIO[Unit] = FF.liftF(SetAsciiStream(a, b))
