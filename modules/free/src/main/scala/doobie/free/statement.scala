--- conflicted
+++ resolved
@@ -7,14 +7,9 @@
 import cats.~>
 import cats.effect.kernel.{ Poll, Sync }
 import cats.free.{ Free => FF } // alias because some algebras have an op called Free
-<<<<<<< HEAD
 import doobie.WeakAsync
 import scala.concurrent.Future
 import scala.concurrent.duration.FiniteDuration
-import com.github.ghik.silencer.silent
-=======
-import scala.concurrent.ExecutionContext
->>>>>>> e24257f4
 
 import java.lang.Class
 import java.lang.String
@@ -70,6 +65,9 @@
       def clearWarnings: F[Unit]
       def close: F[Unit]
       def closeOnCompletion: F[Unit]
+      def enquoteIdentifier(a: String, b: Boolean): F[String]
+      def enquoteLiteral(a: String): F[String]
+      def enquoteNCharLiteral(a: String): F[String]
       def execute(a: String): F[Boolean]
       def execute(a: String, b: Array[Int]): F[Boolean]
       def execute(a: String, b: Array[String]): F[Boolean]
@@ -105,6 +103,7 @@
       def isCloseOnCompletion: F[Boolean]
       def isClosed: F[Boolean]
       def isPoolable: F[Boolean]
+      def isSimpleIdentifier(a: String): F[Boolean]
       def isWrapperFor(a: Class[_]): F[Boolean]
       def setCursorName(a: String): F[Unit]
       def setEscapeProcessing(a: Boolean): F[Unit]
@@ -147,13 +146,8 @@
     case class Uncancelable[A](body: Poll[StatementIO] => StatementIO[A]) extends StatementOp[A] {
       def visit[F[_]](v: Visitor[F]) = v.uncancelable(body)
     }
-<<<<<<< HEAD
     case class Poll1[A](poll: Any, fa: StatementIO[A]) extends StatementOp[A] {
       def visit[F[_]](v: Visitor[F]) = v.poll(poll, fa)
-=======
-    case object Shift extends StatementOp[Unit] {
-      def visit[F[_]](v: Visitor[F]) = v.shift
->>>>>>> e24257f4
     }
     case object Canceled extends StatementOp[Unit] {
       def visit[F[_]](v: Visitor[F]) = v.canceled
@@ -184,6 +178,15 @@
     case object CloseOnCompletion extends StatementOp[Unit] {
       def visit[F[_]](v: Visitor[F]) = v.closeOnCompletion
     }
+    final case class EnquoteIdentifier(a: String, b: Boolean) extends StatementOp[String] {
+      def visit[F[_]](v: Visitor[F]) = v.enquoteIdentifier(a, b)
+    }
+    final case class EnquoteLiteral(a: String) extends StatementOp[String] {
+      def visit[F[_]](v: Visitor[F]) = v.enquoteLiteral(a)
+    }
+    final case class EnquoteNCharLiteral(a: String) extends StatementOp[String] {
+      def visit[F[_]](v: Visitor[F]) = v.enquoteNCharLiteral(a)
+    }
     final case class Execute(a: String) extends StatementOp[Boolean] {
       def visit[F[_]](v: Visitor[F]) = v.execute(a)
     }
@@ -288,6 +291,9 @@
     }
     case object IsPoolable extends StatementOp[Boolean] {
       def visit[F[_]](v: Visitor[F]) = v.isPoolable
+    }
+    final case class IsSimpleIdentifier(a: String) extends StatementOp[Boolean] {
+      def visit[F[_]](v: Visitor[F]) = v.isSimpleIdentifier(a)
     }
     final case class IsWrapperFor(a: Class[_]) extends StatementOp[Boolean] {
       def visit[F[_]](v: Visitor[F]) = v.isWrapperFor(a)
@@ -353,6 +359,9 @@
   val clearWarnings: StatementIO[Unit] = FF.liftF(ClearWarnings)
   val close: StatementIO[Unit] = FF.liftF(Close)
   val closeOnCompletion: StatementIO[Unit] = FF.liftF(CloseOnCompletion)
+  def enquoteIdentifier(a: String, b: Boolean): StatementIO[String] = FF.liftF(EnquoteIdentifier(a, b))
+  def enquoteLiteral(a: String): StatementIO[String] = FF.liftF(EnquoteLiteral(a))
+  def enquoteNCharLiteral(a: String): StatementIO[String] = FF.liftF(EnquoteNCharLiteral(a))
   def execute(a: String): StatementIO[Boolean] = FF.liftF(Execute(a))
   def execute(a: String, b: Array[Int]): StatementIO[Boolean] = FF.liftF(Execute1(a, b))
   def execute(a: String, b: Array[String]): StatementIO[Boolean] = FF.liftF(Execute2(a, b))
@@ -388,6 +397,7 @@
   val isCloseOnCompletion: StatementIO[Boolean] = FF.liftF(IsCloseOnCompletion)
   val isClosed: StatementIO[Boolean] = FF.liftF(IsClosed)
   val isPoolable: StatementIO[Boolean] = FF.liftF(IsPoolable)
+  def isSimpleIdentifier(a: String): StatementIO[Boolean] = FF.liftF(IsSimpleIdentifier(a))
   def isWrapperFor(a: Class[_]): StatementIO[Boolean] = FF.liftF(IsWrapperFor(a))
   def setCursorName(a: String): StatementIO[Unit] = FF.liftF(SetCursorName(a))
   def setEscapeProcessing(a: Boolean): StatementIO[Unit] = FF.liftF(SetEscapeProcessing(a))
