--- conflicted
+++ resolved
@@ -10,7 +10,6 @@
 import doobie.WeakAsync
 import scala.concurrent.Future
 import scala.concurrent.duration.FiniteDuration
-import com.github.ghik.silencer.silent
 
 import java.lang.Class
 import java.lang.String
@@ -24,6 +23,7 @@
 import java.sql.SQLWarning
 import java.sql.SQLXML
 import java.sql.Savepoint
+import java.sql.ShardingKey
 import java.sql.Statement
 import java.sql.Struct
 import java.sql.{ Array => SqlArray }
@@ -31,10 +31,6 @@
 import java.util.Properties
 import java.util.concurrent.Executor
 
-<<<<<<< HEAD
-@silent("deprecated")
-=======
->>>>>>> e24257f4
 object connection { module =>
 
   // Algebra of operations for Connection. Each accepts a visitor as an alternative to pattern-matching.
@@ -77,6 +73,7 @@
 
       // Connection
       def abort(a: Executor): F[Unit]
+      def beginRequest: F[Unit]
       def clearWarnings: F[Unit]
       def close: F[Unit]
       def commit: F[Unit]
@@ -89,6 +86,7 @@
       def createStatement(a: Int, b: Int): F[Statement]
       def createStatement(a: Int, b: Int, c: Int): F[Statement]
       def createStruct(a: String, b: Array[AnyRef]): F[Struct]
+      def endRequest: F[Unit]
       def getAutoCommit: F[Boolean]
       def getCatalog: F[String]
       def getClientInfo: F[Properties]
@@ -98,7 +96,7 @@
       def getNetworkTimeout: F[Int]
       def getSchema: F[String]
       def getTransactionIsolation: F[Int]
-      def getTypeMap: F[Map[String, Class[_ <: Object]]]
+      def getTypeMap: F[Map[String, Class[_]]]
       def getWarnings: F[SQLWarning]
       def isClosed: F[Boolean]
       def isReadOnly: F[Boolean]
@@ -127,6 +125,10 @@
       def setSavepoint: F[Savepoint]
       def setSavepoint(a: String): F[Savepoint]
       def setSchema(a: String): F[Unit]
+      def setShardingKey(a: ShardingKey): F[Unit]
+      def setShardingKey(a: ShardingKey, b: ShardingKey): F[Unit]
+      def setShardingKeyIfValid(a: ShardingKey, b: Int): F[Boolean]
+      def setShardingKeyIfValid(a: ShardingKey, b: ShardingKey, c: Int): F[Boolean]
       def setTransactionIsolation(a: Int): F[Unit]
       def setTypeMap(a: Map[String, Class[_]]): F[Unit]
       def unwrap[T](a: Class[T]): F[T]
@@ -161,13 +163,8 @@
     case class Uncancelable[A](body: Poll[ConnectionIO] => ConnectionIO[A]) extends ConnectionOp[A] {
       def visit[F[_]](v: Visitor[F]) = v.uncancelable(body)
     }
-<<<<<<< HEAD
     case class Poll1[A](poll: Any, fa: ConnectionIO[A]) extends ConnectionOp[A] {
       def visit[F[_]](v: Visitor[F]) = v.poll(poll, fa)
-=======
-    case object Shift extends ConnectionOp[Unit] {
-      def visit[F[_]](v: Visitor[F]) = v.shift
->>>>>>> e24257f4
     }
     case object Canceled extends ConnectionOp[Unit] {
       def visit[F[_]](v: Visitor[F]) = v.canceled
@@ -183,6 +180,9 @@
     final case class Abort(a: Executor) extends ConnectionOp[Unit] {
       def visit[F[_]](v: Visitor[F]) = v.abort(a)
     }
+    case object BeginRequest extends ConnectionOp[Unit] {
+      def visit[F[_]](v: Visitor[F]) = v.beginRequest
+    }
     case object ClearWarnings extends ConnectionOp[Unit] {
       def visit[F[_]](v: Visitor[F]) = v.clearWarnings
     }
@@ -219,6 +219,9 @@
     final case class CreateStruct(a: String, b: Array[AnyRef]) extends ConnectionOp[Struct] {
       def visit[F[_]](v: Visitor[F]) = v.createStruct(a, b)
     }
+    case object EndRequest extends ConnectionOp[Unit] {
+      def visit[F[_]](v: Visitor[F]) = v.endRequest
+    }
     case object GetAutoCommit extends ConnectionOp[Boolean] {
       def visit[F[_]](v: Visitor[F]) = v.getAutoCommit
     }
@@ -246,7 +249,7 @@
     case object GetTransactionIsolation extends ConnectionOp[Int] {
       def visit[F[_]](v: Visitor[F]) = v.getTransactionIsolation
     }
-    case object GetTypeMap extends ConnectionOp[Map[String, Class[_ <: Object]]] {
+    case object GetTypeMap extends ConnectionOp[Map[String, Class[_]]] {
       def visit[F[_]](v: Visitor[F]) = v.getTypeMap
     }
     case object GetWarnings extends ConnectionOp[SQLWarning] {
@@ -332,6 +335,18 @@
     }
     final case class SetSchema(a: String) extends ConnectionOp[Unit] {
       def visit[F[_]](v: Visitor[F]) = v.setSchema(a)
+    }
+    final case class SetShardingKey(a: ShardingKey) extends ConnectionOp[Unit] {
+      def visit[F[_]](v: Visitor[F]) = v.setShardingKey(a)
+    }
+    final case class SetShardingKey1(a: ShardingKey, b: ShardingKey) extends ConnectionOp[Unit] {
+      def visit[F[_]](v: Visitor[F]) = v.setShardingKey(a, b)
+    }
+    final case class SetShardingKeyIfValid(a: ShardingKey, b: Int) extends ConnectionOp[Boolean] {
+      def visit[F[_]](v: Visitor[F]) = v.setShardingKeyIfValid(a, b)
+    }
+    final case class SetShardingKeyIfValid1(a: ShardingKey, b: ShardingKey, c: Int) extends ConnectionOp[Boolean] {
+      def visit[F[_]](v: Visitor[F]) = v.setShardingKeyIfValid(a, b, c)
     }
     final case class SetTransactionIsolation(a: Int) extends ConnectionOp[Unit] {
       def visit[F[_]](v: Visitor[F]) = v.setTransactionIsolation(a)
@@ -368,6 +383,7 @@
 
   // Smart constructors for Connection-specific operations.
   def abort(a: Executor): ConnectionIO[Unit] = FF.liftF(Abort(a))
+  val beginRequest: ConnectionIO[Unit] = FF.liftF(BeginRequest)
   val clearWarnings: ConnectionIO[Unit] = FF.liftF(ClearWarnings)
   val close: ConnectionIO[Unit] = FF.liftF(Close)
   val commit: ConnectionIO[Unit] = FF.liftF(Commit)
@@ -380,6 +396,7 @@
   def createStatement(a: Int, b: Int): ConnectionIO[Statement] = FF.liftF(CreateStatement1(a, b))
   def createStatement(a: Int, b: Int, c: Int): ConnectionIO[Statement] = FF.liftF(CreateStatement2(a, b, c))
   def createStruct(a: String, b: Array[AnyRef]): ConnectionIO[Struct] = FF.liftF(CreateStruct(a, b))
+  val endRequest: ConnectionIO[Unit] = FF.liftF(EndRequest)
   val getAutoCommit: ConnectionIO[Boolean] = FF.liftF(GetAutoCommit)
   val getCatalog: ConnectionIO[String] = FF.liftF(GetCatalog)
   val getClientInfo: ConnectionIO[Properties] = FF.liftF(GetClientInfo)
@@ -389,7 +406,7 @@
   val getNetworkTimeout: ConnectionIO[Int] = FF.liftF(GetNetworkTimeout)
   val getSchema: ConnectionIO[String] = FF.liftF(GetSchema)
   val getTransactionIsolation: ConnectionIO[Int] = FF.liftF(GetTransactionIsolation)
-  val getTypeMap: ConnectionIO[Map[String, Class[_ <: Object]]] = FF.liftF(GetTypeMap)
+  val getTypeMap: ConnectionIO[Map[String, Class[_]]] = FF.liftF(GetTypeMap)
   val getWarnings: ConnectionIO[SQLWarning] = FF.liftF(GetWarnings)
   val isClosed: ConnectionIO[Boolean] = FF.liftF(IsClosed)
   val isReadOnly: ConnectionIO[Boolean] = FF.liftF(IsReadOnly)
@@ -418,6 +435,10 @@
   val setSavepoint: ConnectionIO[Savepoint] = FF.liftF(SetSavepoint)
   def setSavepoint(a: String): ConnectionIO[Savepoint] = FF.liftF(SetSavepoint1(a))
   def setSchema(a: String): ConnectionIO[Unit] = FF.liftF(SetSchema(a))
+  def setShardingKey(a: ShardingKey): ConnectionIO[Unit] = FF.liftF(SetShardingKey(a))
+  def setShardingKey(a: ShardingKey, b: ShardingKey): ConnectionIO[Unit] = FF.liftF(SetShardingKey1(a, b))
+  def setShardingKeyIfValid(a: ShardingKey, b: Int): ConnectionIO[Boolean] = FF.liftF(SetShardingKeyIfValid(a, b))
+  def setShardingKeyIfValid(a: ShardingKey, b: ShardingKey, c: Int): ConnectionIO[Boolean] = FF.liftF(SetShardingKeyIfValid1(a, b, c))
   def setTransactionIsolation(a: Int): ConnectionIO[Unit] = FF.liftF(SetTransactionIsolation(a))
   def setTypeMap(a: Map[String, Class[_]]): ConnectionIO[Unit] = FF.liftF(SetTypeMap(a))
   def unwrap[T](a: Class[T]): ConnectionIO[T] = FF.liftF(Unwrap(a))
