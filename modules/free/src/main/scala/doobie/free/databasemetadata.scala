// Copyright (c) 2013-2020 Rob Norris and Contributors
// This software is licensed under the MIT License (MIT).
// For more information see LICENSE or https://opensource.org/licenses/MIT

package doobie.free

import cats.~>
import cats.effect.kernel.{ Poll, Sync }
import cats.free.{ Free => FF } // alias because some algebras have an op called Free
<<<<<<< HEAD
import doobie.WeakAsync
import scala.concurrent.Future
import scala.concurrent.duration.FiniteDuration
import com.github.ghik.silencer.silent
=======
import scala.concurrent.ExecutionContext
>>>>>>> e24257f4

import java.lang.Class
import java.lang.String
import java.sql.Connection
import java.sql.DatabaseMetaData
import java.sql.ResultSet
import java.sql.RowIdLifetime

object databasemetadata { module =>

  // Algebra of operations for DatabaseMetaData. Each accepts a visitor as an alternative to pattern-matching.
  sealed trait DatabaseMetaDataOp[A] {
    def visit[F[_]](v: DatabaseMetaDataOp.Visitor[F]): F[A]
  }

  // Free monad over DatabaseMetaDataOp.
  type DatabaseMetaDataIO[A] = FF[DatabaseMetaDataOp, A]

  // Module of instances and constructors of DatabaseMetaDataOp.
  object DatabaseMetaDataOp {

    // Given a DatabaseMetaData we can embed a DatabaseMetaDataIO program in any algebra that understands embedding.
    implicit val DatabaseMetaDataOpEmbeddable: Embeddable[DatabaseMetaDataOp, DatabaseMetaData] =
      new Embeddable[DatabaseMetaDataOp, DatabaseMetaData] {
        def embed[A](j: DatabaseMetaData, fa: FF[DatabaseMetaDataOp, A]) = Embedded.DatabaseMetaData(j, fa)
      }

    // Interface for a natural transformation DatabaseMetaDataOp ~> F encoded via the visitor pattern.
    // This approach is much more efficient than pattern-matching for large algebras.
    trait Visitor[F[_]] extends (DatabaseMetaDataOp ~> F) {
      final def apply[A](fa: DatabaseMetaDataOp[A]): F[A] = fa.visit(this)

      // Common
      def raw[A](f: DatabaseMetaData => A): F[A]
      def embed[A](e: Embedded[A]): F[A]
      def raiseError[A](e: Throwable): F[A]
      def handleErrorWith[A](fa: DatabaseMetaDataIO[A])(f: Throwable => DatabaseMetaDataIO[A]): F[A]
      def monotonic: F[FiniteDuration]
      def realTime: F[FiniteDuration]
      def delay[A](thunk: => A): F[A]
      def suspend[A](hint: Sync.Type)(thunk: => A): F[A]
      def forceR[A, B](fa: DatabaseMetaDataIO[A])(fb: DatabaseMetaDataIO[B]): F[B]
      def uncancelable[A](body: Poll[DatabaseMetaDataIO] => DatabaseMetaDataIO[A]): F[A]
      def poll[A](poll: Any, fa: DatabaseMetaDataIO[A]): F[A]
      def canceled: F[Unit]
      def onCancel[A](fa: DatabaseMetaDataIO[A], fin: DatabaseMetaDataIO[Unit]): F[A]
      def fromFuture[A](fut: DatabaseMetaDataIO[Future[A]]): F[A]

      // DatabaseMetaData
      def allProceduresAreCallable: F[Boolean]
      def allTablesAreSelectable: F[Boolean]
      def autoCommitFailureClosesAllResultSets: F[Boolean]
      def dataDefinitionCausesTransactionCommit: F[Boolean]
      def dataDefinitionIgnoredInTransactions: F[Boolean]
      def deletesAreDetected(a: Int): F[Boolean]
      def doesMaxRowSizeIncludeBlobs: F[Boolean]
      def generatedKeyAlwaysReturned: F[Boolean]
      def getAttributes(a: String, b: String, c: String, d: String): F[ResultSet]
      def getBestRowIdentifier(a: String, b: String, c: String, d: Int, e: Boolean): F[ResultSet]
      def getCatalogSeparator: F[String]
      def getCatalogTerm: F[String]
      def getCatalogs: F[ResultSet]
      def getClientInfoProperties: F[ResultSet]
      def getColumnPrivileges(a: String, b: String, c: String, d: String): F[ResultSet]
      def getColumns(a: String, b: String, c: String, d: String): F[ResultSet]
      def getConnection: F[Connection]
      def getCrossReference(a: String, b: String, c: String, d: String, e: String, f: String): F[ResultSet]
      def getDatabaseMajorVersion: F[Int]
      def getDatabaseMinorVersion: F[Int]
      def getDatabaseProductName: F[String]
      def getDatabaseProductVersion: F[String]
      def getDefaultTransactionIsolation: F[Int]
      def getDriverMajorVersion: F[Int]
      def getDriverMinorVersion: F[Int]
      def getDriverName: F[String]
      def getDriverVersion: F[String]
      def getExportedKeys(a: String, b: String, c: String): F[ResultSet]
      def getExtraNameCharacters: F[String]
      def getFunctionColumns(a: String, b: String, c: String, d: String): F[ResultSet]
      def getFunctions(a: String, b: String, c: String): F[ResultSet]
      def getIdentifierQuoteString: F[String]
      def getImportedKeys(a: String, b: String, c: String): F[ResultSet]
      def getIndexInfo(a: String, b: String, c: String, d: Boolean, e: Boolean): F[ResultSet]
      def getJDBCMajorVersion: F[Int]
      def getJDBCMinorVersion: F[Int]
      def getMaxBinaryLiteralLength: F[Int]
      def getMaxCatalogNameLength: F[Int]
      def getMaxCharLiteralLength: F[Int]
      def getMaxColumnNameLength: F[Int]
      def getMaxColumnsInGroupBy: F[Int]
      def getMaxColumnsInIndex: F[Int]
      def getMaxColumnsInOrderBy: F[Int]
      def getMaxColumnsInSelect: F[Int]
      def getMaxColumnsInTable: F[Int]
      def getMaxConnections: F[Int]
      def getMaxCursorNameLength: F[Int]
      def getMaxIndexLength: F[Int]
      def getMaxLogicalLobSize: F[Long]
      def getMaxProcedureNameLength: F[Int]
      def getMaxRowSize: F[Int]
      def getMaxSchemaNameLength: F[Int]
      def getMaxStatementLength: F[Int]
      def getMaxStatements: F[Int]
      def getMaxTableNameLength: F[Int]
      def getMaxTablesInSelect: F[Int]
      def getMaxUserNameLength: F[Int]
      def getNumericFunctions: F[String]
      def getPrimaryKeys(a: String, b: String, c: String): F[ResultSet]
      def getProcedureColumns(a: String, b: String, c: String, d: String): F[ResultSet]
      def getProcedureTerm: F[String]
      def getProcedures(a: String, b: String, c: String): F[ResultSet]
      def getPseudoColumns(a: String, b: String, c: String, d: String): F[ResultSet]
      def getResultSetHoldability: F[Int]
      def getRowIdLifetime: F[RowIdLifetime]
      def getSQLKeywords: F[String]
      def getSQLStateType: F[Int]
      def getSchemaTerm: F[String]
      def getSchemas: F[ResultSet]
      def getSchemas(a: String, b: String): F[ResultSet]
      def getSearchStringEscape: F[String]
      def getStringFunctions: F[String]
      def getSuperTables(a: String, b: String, c: String): F[ResultSet]
      def getSuperTypes(a: String, b: String, c: String): F[ResultSet]
      def getSystemFunctions: F[String]
      def getTablePrivileges(a: String, b: String, c: String): F[ResultSet]
      def getTableTypes: F[ResultSet]
      def getTables(a: String, b: String, c: String, d: Array[String]): F[ResultSet]
      def getTimeDateFunctions: F[String]
      def getTypeInfo: F[ResultSet]
      def getUDTs(a: String, b: String, c: String, d: Array[Int]): F[ResultSet]
      def getURL: F[String]
      def getUserName: F[String]
      def getVersionColumns(a: String, b: String, c: String): F[ResultSet]
      def insertsAreDetected(a: Int): F[Boolean]
      def isCatalogAtStart: F[Boolean]
      def isReadOnly: F[Boolean]
      def isWrapperFor(a: Class[_]): F[Boolean]
      def locatorsUpdateCopy: F[Boolean]
      def nullPlusNonNullIsNull: F[Boolean]
      def nullsAreSortedAtEnd: F[Boolean]
      def nullsAreSortedAtStart: F[Boolean]
      def nullsAreSortedHigh: F[Boolean]
      def nullsAreSortedLow: F[Boolean]
      def othersDeletesAreVisible(a: Int): F[Boolean]
      def othersInsertsAreVisible(a: Int): F[Boolean]
      def othersUpdatesAreVisible(a: Int): F[Boolean]
      def ownDeletesAreVisible(a: Int): F[Boolean]
      def ownInsertsAreVisible(a: Int): F[Boolean]
      def ownUpdatesAreVisible(a: Int): F[Boolean]
      def storesLowerCaseIdentifiers: F[Boolean]
      def storesLowerCaseQuotedIdentifiers: F[Boolean]
      def storesMixedCaseIdentifiers: F[Boolean]
      def storesMixedCaseQuotedIdentifiers: F[Boolean]
      def storesUpperCaseIdentifiers: F[Boolean]
      def storesUpperCaseQuotedIdentifiers: F[Boolean]
      def supportsANSI92EntryLevelSQL: F[Boolean]
      def supportsANSI92FullSQL: F[Boolean]
      def supportsANSI92IntermediateSQL: F[Boolean]
      def supportsAlterTableWithAddColumn: F[Boolean]
      def supportsAlterTableWithDropColumn: F[Boolean]
      def supportsBatchUpdates: F[Boolean]
      def supportsCatalogsInDataManipulation: F[Boolean]
      def supportsCatalogsInIndexDefinitions: F[Boolean]
      def supportsCatalogsInPrivilegeDefinitions: F[Boolean]
      def supportsCatalogsInProcedureCalls: F[Boolean]
      def supportsCatalogsInTableDefinitions: F[Boolean]
      def supportsColumnAliasing: F[Boolean]
      def supportsConvert: F[Boolean]
      def supportsConvert(a: Int, b: Int): F[Boolean]
      def supportsCoreSQLGrammar: F[Boolean]
      def supportsCorrelatedSubqueries: F[Boolean]
      def supportsDataDefinitionAndDataManipulationTransactions: F[Boolean]
      def supportsDataManipulationTransactionsOnly: F[Boolean]
      def supportsDifferentTableCorrelationNames: F[Boolean]
      def supportsExpressionsInOrderBy: F[Boolean]
      def supportsExtendedSQLGrammar: F[Boolean]
      def supportsFullOuterJoins: F[Boolean]
      def supportsGetGeneratedKeys: F[Boolean]
      def supportsGroupBy: F[Boolean]
      def supportsGroupByBeyondSelect: F[Boolean]
      def supportsGroupByUnrelated: F[Boolean]
      def supportsIntegrityEnhancementFacility: F[Boolean]
      def supportsLikeEscapeClause: F[Boolean]
      def supportsLimitedOuterJoins: F[Boolean]
      def supportsMinimumSQLGrammar: F[Boolean]
      def supportsMixedCaseIdentifiers: F[Boolean]
      def supportsMixedCaseQuotedIdentifiers: F[Boolean]
      def supportsMultipleOpenResults: F[Boolean]
      def supportsMultipleResultSets: F[Boolean]
      def supportsMultipleTransactions: F[Boolean]
      def supportsNamedParameters: F[Boolean]
      def supportsNonNullableColumns: F[Boolean]
      def supportsOpenCursorsAcrossCommit: F[Boolean]
      def supportsOpenCursorsAcrossRollback: F[Boolean]
      def supportsOpenStatementsAcrossCommit: F[Boolean]
      def supportsOpenStatementsAcrossRollback: F[Boolean]
      def supportsOrderByUnrelated: F[Boolean]
      def supportsOuterJoins: F[Boolean]
      def supportsPositionedDelete: F[Boolean]
      def supportsPositionedUpdate: F[Boolean]
      def supportsRefCursors: F[Boolean]
      def supportsResultSetConcurrency(a: Int, b: Int): F[Boolean]
      def supportsResultSetHoldability(a: Int): F[Boolean]
      def supportsResultSetType(a: Int): F[Boolean]
      def supportsSavepoints: F[Boolean]
      def supportsSchemasInDataManipulation: F[Boolean]
      def supportsSchemasInIndexDefinitions: F[Boolean]
      def supportsSchemasInPrivilegeDefinitions: F[Boolean]
      def supportsSchemasInProcedureCalls: F[Boolean]
      def supportsSchemasInTableDefinitions: F[Boolean]
      def supportsSelectForUpdate: F[Boolean]
      def supportsStatementPooling: F[Boolean]
      def supportsStoredFunctionsUsingCallSyntax: F[Boolean]
      def supportsStoredProcedures: F[Boolean]
      def supportsSubqueriesInComparisons: F[Boolean]
      def supportsSubqueriesInExists: F[Boolean]
      def supportsSubqueriesInIns: F[Boolean]
      def supportsSubqueriesInQuantifieds: F[Boolean]
      def supportsTableCorrelationNames: F[Boolean]
      def supportsTransactionIsolationLevel(a: Int): F[Boolean]
      def supportsTransactions: F[Boolean]
      def supportsUnion: F[Boolean]
      def supportsUnionAll: F[Boolean]
      def unwrap[T](a: Class[T]): F[T]
      def updatesAreDetected(a: Int): F[Boolean]
      def usesLocalFilePerTable: F[Boolean]
      def usesLocalFiles: F[Boolean]

    }

    // Common operations for all algebras.
    final case class Raw[A](f: DatabaseMetaData => A) extends DatabaseMetaDataOp[A] {
      def visit[F[_]](v: Visitor[F]) = v.raw(f)
    }
    final case class Embed[A](e: Embedded[A]) extends DatabaseMetaDataOp[A] {
      def visit[F[_]](v: Visitor[F]) = v.embed(e)
    }
    final case class RaiseError[A](e: Throwable) extends DatabaseMetaDataOp[A] {
      def visit[F[_]](v: Visitor[F]) = v.raiseError(e)
    }
    final case class HandleErrorWith[A](fa: DatabaseMetaDataIO[A], f: Throwable => DatabaseMetaDataIO[A]) extends DatabaseMetaDataOp[A] {
      def visit[F[_]](v: Visitor[F]) = v.handleErrorWith(fa)(f)
    }
    case object Monotonic extends DatabaseMetaDataOp[FiniteDuration] {
      def visit[F[_]](v: Visitor[F]) = v.monotonic
    }
    case object Realtime extends DatabaseMetaDataOp[FiniteDuration] {
      def visit[F[_]](v: Visitor[F]) = v.realTime
    }
    case class Suspend[A](hint: Sync.Type, thunk: () => A) extends DatabaseMetaDataOp[A] {
      def visit[F[_]](v: Visitor[F]) = v.suspend(hint)(thunk())
    }
    case class ForceR[A, B](fa: DatabaseMetaDataIO[A], fb: DatabaseMetaDataIO[B]) extends DatabaseMetaDataOp[B] {
      def visit[F[_]](v: Visitor[F]) = v.forceR(fa)(fb)
    }
    case class Uncancelable[A](body: Poll[DatabaseMetaDataIO] => DatabaseMetaDataIO[A]) extends DatabaseMetaDataOp[A] {
      def visit[F[_]](v: Visitor[F]) = v.uncancelable(body)
    }
<<<<<<< HEAD
    case class Poll1[A](poll: Any, fa: DatabaseMetaDataIO[A]) extends DatabaseMetaDataOp[A] {
      def visit[F[_]](v: Visitor[F]) = v.poll(poll, fa)
=======
    case object Shift extends DatabaseMetaDataOp[Unit] {
      def visit[F[_]](v: Visitor[F]) = v.shift
>>>>>>> e24257f4
    }
    case object Canceled extends DatabaseMetaDataOp[Unit] {
      def visit[F[_]](v: Visitor[F]) = v.canceled
    }
    case class OnCancel[A](fa: DatabaseMetaDataIO[A], fin: DatabaseMetaDataIO[Unit]) extends DatabaseMetaDataOp[A] {
      def visit[F[_]](v: Visitor[F]) = v.onCancel(fa, fin)
    }
    case class FromFuture[A](fut: DatabaseMetaDataIO[Future[A]]) extends DatabaseMetaDataOp[A] {
      def visit[F[_]](v: Visitor[F]) = v.fromFuture(fut)
    }

    // DatabaseMetaData-specific operations.
    case object AllProceduresAreCallable extends DatabaseMetaDataOp[Boolean] {
      def visit[F[_]](v: Visitor[F]) = v.allProceduresAreCallable
    }
    case object AllTablesAreSelectable extends DatabaseMetaDataOp[Boolean] {
      def visit[F[_]](v: Visitor[F]) = v.allTablesAreSelectable
    }
    case object AutoCommitFailureClosesAllResultSets extends DatabaseMetaDataOp[Boolean] {
      def visit[F[_]](v: Visitor[F]) = v.autoCommitFailureClosesAllResultSets
    }
    case object DataDefinitionCausesTransactionCommit extends DatabaseMetaDataOp[Boolean] {
      def visit[F[_]](v: Visitor[F]) = v.dataDefinitionCausesTransactionCommit
    }
    case object DataDefinitionIgnoredInTransactions extends DatabaseMetaDataOp[Boolean] {
      def visit[F[_]](v: Visitor[F]) = v.dataDefinitionIgnoredInTransactions
    }
    final case class DeletesAreDetected(a: Int) extends DatabaseMetaDataOp[Boolean] {
      def visit[F[_]](v: Visitor[F]) = v.deletesAreDetected(a)
    }
    case object DoesMaxRowSizeIncludeBlobs extends DatabaseMetaDataOp[Boolean] {
      def visit[F[_]](v: Visitor[F]) = v.doesMaxRowSizeIncludeBlobs
    }
    case object GeneratedKeyAlwaysReturned extends DatabaseMetaDataOp[Boolean] {
      def visit[F[_]](v: Visitor[F]) = v.generatedKeyAlwaysReturned
    }
    final case class GetAttributes(a: String, b: String, c: String, d: String) extends DatabaseMetaDataOp[ResultSet] {
      def visit[F[_]](v: Visitor[F]) = v.getAttributes(a, b, c, d)
    }
    final case class GetBestRowIdentifier(a: String, b: String, c: String, d: Int, e: Boolean) extends DatabaseMetaDataOp[ResultSet] {
      def visit[F[_]](v: Visitor[F]) = v.getBestRowIdentifier(a, b, c, d, e)
    }
    case object GetCatalogSeparator extends DatabaseMetaDataOp[String] {
      def visit[F[_]](v: Visitor[F]) = v.getCatalogSeparator
    }
    case object GetCatalogTerm extends DatabaseMetaDataOp[String] {
      def visit[F[_]](v: Visitor[F]) = v.getCatalogTerm
    }
    case object GetCatalogs extends DatabaseMetaDataOp[ResultSet] {
      def visit[F[_]](v: Visitor[F]) = v.getCatalogs
    }
    case object GetClientInfoProperties extends DatabaseMetaDataOp[ResultSet] {
      def visit[F[_]](v: Visitor[F]) = v.getClientInfoProperties
    }
    final case class GetColumnPrivileges(a: String, b: String, c: String, d: String) extends DatabaseMetaDataOp[ResultSet] {
      def visit[F[_]](v: Visitor[F]) = v.getColumnPrivileges(a, b, c, d)
    }
    final case class GetColumns(a: String, b: String, c: String, d: String) extends DatabaseMetaDataOp[ResultSet] {
      def visit[F[_]](v: Visitor[F]) = v.getColumns(a, b, c, d)
    }
    case object GetConnection extends DatabaseMetaDataOp[Connection] {
      def visit[F[_]](v: Visitor[F]) = v.getConnection
    }
    final case class GetCrossReference(a: String, b: String, c: String, d: String, e: String, f: String) extends DatabaseMetaDataOp[ResultSet] {
      def visit[F[_]](v: Visitor[F]) = v.getCrossReference(a, b, c, d, e, f)
    }
    case object GetDatabaseMajorVersion extends DatabaseMetaDataOp[Int] {
      def visit[F[_]](v: Visitor[F]) = v.getDatabaseMajorVersion
    }
    case object GetDatabaseMinorVersion extends DatabaseMetaDataOp[Int] {
      def visit[F[_]](v: Visitor[F]) = v.getDatabaseMinorVersion
    }
    case object GetDatabaseProductName extends DatabaseMetaDataOp[String] {
      def visit[F[_]](v: Visitor[F]) = v.getDatabaseProductName
    }
    case object GetDatabaseProductVersion extends DatabaseMetaDataOp[String] {
      def visit[F[_]](v: Visitor[F]) = v.getDatabaseProductVersion
    }
    case object GetDefaultTransactionIsolation extends DatabaseMetaDataOp[Int] {
      def visit[F[_]](v: Visitor[F]) = v.getDefaultTransactionIsolation
    }
    case object GetDriverMajorVersion extends DatabaseMetaDataOp[Int] {
      def visit[F[_]](v: Visitor[F]) = v.getDriverMajorVersion
    }
    case object GetDriverMinorVersion extends DatabaseMetaDataOp[Int] {
      def visit[F[_]](v: Visitor[F]) = v.getDriverMinorVersion
    }
    case object GetDriverName extends DatabaseMetaDataOp[String] {
      def visit[F[_]](v: Visitor[F]) = v.getDriverName
    }
    case object GetDriverVersion extends DatabaseMetaDataOp[String] {
      def visit[F[_]](v: Visitor[F]) = v.getDriverVersion
    }
    final case class GetExportedKeys(a: String, b: String, c: String) extends DatabaseMetaDataOp[ResultSet] {
      def visit[F[_]](v: Visitor[F]) = v.getExportedKeys(a, b, c)
    }
    case object GetExtraNameCharacters extends DatabaseMetaDataOp[String] {
      def visit[F[_]](v: Visitor[F]) = v.getExtraNameCharacters
    }
    final case class GetFunctionColumns(a: String, b: String, c: String, d: String) extends DatabaseMetaDataOp[ResultSet] {
      def visit[F[_]](v: Visitor[F]) = v.getFunctionColumns(a, b, c, d)
    }
    final case class GetFunctions(a: String, b: String, c: String) extends DatabaseMetaDataOp[ResultSet] {
      def visit[F[_]](v: Visitor[F]) = v.getFunctions(a, b, c)
    }
    case object GetIdentifierQuoteString extends DatabaseMetaDataOp[String] {
      def visit[F[_]](v: Visitor[F]) = v.getIdentifierQuoteString
    }
    final case class GetImportedKeys(a: String, b: String, c: String) extends DatabaseMetaDataOp[ResultSet] {
      def visit[F[_]](v: Visitor[F]) = v.getImportedKeys(a, b, c)
    }
    final case class GetIndexInfo(a: String, b: String, c: String, d: Boolean, e: Boolean) extends DatabaseMetaDataOp[ResultSet] {
      def visit[F[_]](v: Visitor[F]) = v.getIndexInfo(a, b, c, d, e)
    }
    case object GetJDBCMajorVersion extends DatabaseMetaDataOp[Int] {
      def visit[F[_]](v: Visitor[F]) = v.getJDBCMajorVersion
    }
    case object GetJDBCMinorVersion extends DatabaseMetaDataOp[Int] {
      def visit[F[_]](v: Visitor[F]) = v.getJDBCMinorVersion
    }
    case object GetMaxBinaryLiteralLength extends DatabaseMetaDataOp[Int] {
      def visit[F[_]](v: Visitor[F]) = v.getMaxBinaryLiteralLength
    }
    case object GetMaxCatalogNameLength extends DatabaseMetaDataOp[Int] {
      def visit[F[_]](v: Visitor[F]) = v.getMaxCatalogNameLength
    }
    case object GetMaxCharLiteralLength extends DatabaseMetaDataOp[Int] {
      def visit[F[_]](v: Visitor[F]) = v.getMaxCharLiteralLength
    }
    case object GetMaxColumnNameLength extends DatabaseMetaDataOp[Int] {
      def visit[F[_]](v: Visitor[F]) = v.getMaxColumnNameLength
    }
    case object GetMaxColumnsInGroupBy extends DatabaseMetaDataOp[Int] {
      def visit[F[_]](v: Visitor[F]) = v.getMaxColumnsInGroupBy
    }
    case object GetMaxColumnsInIndex extends DatabaseMetaDataOp[Int] {
      def visit[F[_]](v: Visitor[F]) = v.getMaxColumnsInIndex
    }
    case object GetMaxColumnsInOrderBy extends DatabaseMetaDataOp[Int] {
      def visit[F[_]](v: Visitor[F]) = v.getMaxColumnsInOrderBy
    }
    case object GetMaxColumnsInSelect extends DatabaseMetaDataOp[Int] {
      def visit[F[_]](v: Visitor[F]) = v.getMaxColumnsInSelect
    }
    case object GetMaxColumnsInTable extends DatabaseMetaDataOp[Int] {
      def visit[F[_]](v: Visitor[F]) = v.getMaxColumnsInTable
    }
    case object GetMaxConnections extends DatabaseMetaDataOp[Int] {
      def visit[F[_]](v: Visitor[F]) = v.getMaxConnections
    }
    case object GetMaxCursorNameLength extends DatabaseMetaDataOp[Int] {
      def visit[F[_]](v: Visitor[F]) = v.getMaxCursorNameLength
    }
    case object GetMaxIndexLength extends DatabaseMetaDataOp[Int] {
      def visit[F[_]](v: Visitor[F]) = v.getMaxIndexLength
    }
    case object GetMaxLogicalLobSize extends DatabaseMetaDataOp[Long] {
      def visit[F[_]](v: Visitor[F]) = v.getMaxLogicalLobSize
    }
    case object GetMaxProcedureNameLength extends DatabaseMetaDataOp[Int] {
      def visit[F[_]](v: Visitor[F]) = v.getMaxProcedureNameLength
    }
    case object GetMaxRowSize extends DatabaseMetaDataOp[Int] {
      def visit[F[_]](v: Visitor[F]) = v.getMaxRowSize
    }
    case object GetMaxSchemaNameLength extends DatabaseMetaDataOp[Int] {
      def visit[F[_]](v: Visitor[F]) = v.getMaxSchemaNameLength
    }
    case object GetMaxStatementLength extends DatabaseMetaDataOp[Int] {
      def visit[F[_]](v: Visitor[F]) = v.getMaxStatementLength
    }
    case object GetMaxStatements extends DatabaseMetaDataOp[Int] {
      def visit[F[_]](v: Visitor[F]) = v.getMaxStatements
    }
    case object GetMaxTableNameLength extends DatabaseMetaDataOp[Int] {
      def visit[F[_]](v: Visitor[F]) = v.getMaxTableNameLength
    }
    case object GetMaxTablesInSelect extends DatabaseMetaDataOp[Int] {
      def visit[F[_]](v: Visitor[F]) = v.getMaxTablesInSelect
    }
    case object GetMaxUserNameLength extends DatabaseMetaDataOp[Int] {
      def visit[F[_]](v: Visitor[F]) = v.getMaxUserNameLength
    }
    case object GetNumericFunctions extends DatabaseMetaDataOp[String] {
      def visit[F[_]](v: Visitor[F]) = v.getNumericFunctions
    }
    final case class GetPrimaryKeys(a: String, b: String, c: String) extends DatabaseMetaDataOp[ResultSet] {
      def visit[F[_]](v: Visitor[F]) = v.getPrimaryKeys(a, b, c)
    }
    final case class GetProcedureColumns(a: String, b: String, c: String, d: String) extends DatabaseMetaDataOp[ResultSet] {
      def visit[F[_]](v: Visitor[F]) = v.getProcedureColumns(a, b, c, d)
    }
    case object GetProcedureTerm extends DatabaseMetaDataOp[String] {
      def visit[F[_]](v: Visitor[F]) = v.getProcedureTerm
    }
    final case class GetProcedures(a: String, b: String, c: String) extends DatabaseMetaDataOp[ResultSet] {
      def visit[F[_]](v: Visitor[F]) = v.getProcedures(a, b, c)
    }
    final case class GetPseudoColumns(a: String, b: String, c: String, d: String) extends DatabaseMetaDataOp[ResultSet] {
      def visit[F[_]](v: Visitor[F]) = v.getPseudoColumns(a, b, c, d)
    }
    case object GetResultSetHoldability extends DatabaseMetaDataOp[Int] {
      def visit[F[_]](v: Visitor[F]) = v.getResultSetHoldability
    }
    case object GetRowIdLifetime extends DatabaseMetaDataOp[RowIdLifetime] {
      def visit[F[_]](v: Visitor[F]) = v.getRowIdLifetime
    }
    case object GetSQLKeywords extends DatabaseMetaDataOp[String] {
      def visit[F[_]](v: Visitor[F]) = v.getSQLKeywords
    }
    case object GetSQLStateType extends DatabaseMetaDataOp[Int] {
      def visit[F[_]](v: Visitor[F]) = v.getSQLStateType
    }
    case object GetSchemaTerm extends DatabaseMetaDataOp[String] {
      def visit[F[_]](v: Visitor[F]) = v.getSchemaTerm
    }
    case object GetSchemas extends DatabaseMetaDataOp[ResultSet] {
      def visit[F[_]](v: Visitor[F]) = v.getSchemas
    }
    final case class GetSchemas1(a: String, b: String) extends DatabaseMetaDataOp[ResultSet] {
      def visit[F[_]](v: Visitor[F]) = v.getSchemas(a, b)
    }
    case object GetSearchStringEscape extends DatabaseMetaDataOp[String] {
      def visit[F[_]](v: Visitor[F]) = v.getSearchStringEscape
    }
    case object GetStringFunctions extends DatabaseMetaDataOp[String] {
      def visit[F[_]](v: Visitor[F]) = v.getStringFunctions
    }
    final case class GetSuperTables(a: String, b: String, c: String) extends DatabaseMetaDataOp[ResultSet] {
      def visit[F[_]](v: Visitor[F]) = v.getSuperTables(a, b, c)
    }
    final case class GetSuperTypes(a: String, b: String, c: String) extends DatabaseMetaDataOp[ResultSet] {
      def visit[F[_]](v: Visitor[F]) = v.getSuperTypes(a, b, c)
    }
    case object GetSystemFunctions extends DatabaseMetaDataOp[String] {
      def visit[F[_]](v: Visitor[F]) = v.getSystemFunctions
    }
    final case class GetTablePrivileges(a: String, b: String, c: String) extends DatabaseMetaDataOp[ResultSet] {
      def visit[F[_]](v: Visitor[F]) = v.getTablePrivileges(a, b, c)
    }
    case object GetTableTypes extends DatabaseMetaDataOp[ResultSet] {
      def visit[F[_]](v: Visitor[F]) = v.getTableTypes
    }
    final case class GetTables(a: String, b: String, c: String, d: Array[String]) extends DatabaseMetaDataOp[ResultSet] {
      def visit[F[_]](v: Visitor[F]) = v.getTables(a, b, c, d)
    }
    case object GetTimeDateFunctions extends DatabaseMetaDataOp[String] {
      def visit[F[_]](v: Visitor[F]) = v.getTimeDateFunctions
    }
    case object GetTypeInfo extends DatabaseMetaDataOp[ResultSet] {
      def visit[F[_]](v: Visitor[F]) = v.getTypeInfo
    }
    final case class GetUDTs(a: String, b: String, c: String, d: Array[Int]) extends DatabaseMetaDataOp[ResultSet] {
      def visit[F[_]](v: Visitor[F]) = v.getUDTs(a, b, c, d)
    }
    case object GetURL extends DatabaseMetaDataOp[String] {
      def visit[F[_]](v: Visitor[F]) = v.getURL
    }
    case object GetUserName extends DatabaseMetaDataOp[String] {
      def visit[F[_]](v: Visitor[F]) = v.getUserName
    }
    final case class GetVersionColumns(a: String, b: String, c: String) extends DatabaseMetaDataOp[ResultSet] {
      def visit[F[_]](v: Visitor[F]) = v.getVersionColumns(a, b, c)
    }
    final case class InsertsAreDetected(a: Int) extends DatabaseMetaDataOp[Boolean] {
      def visit[F[_]](v: Visitor[F]) = v.insertsAreDetected(a)
    }
    case object IsCatalogAtStart extends DatabaseMetaDataOp[Boolean] {
      def visit[F[_]](v: Visitor[F]) = v.isCatalogAtStart
    }
    case object IsReadOnly extends DatabaseMetaDataOp[Boolean] {
      def visit[F[_]](v: Visitor[F]) = v.isReadOnly
    }
    final case class IsWrapperFor(a: Class[_]) extends DatabaseMetaDataOp[Boolean] {
      def visit[F[_]](v: Visitor[F]) = v.isWrapperFor(a)
    }
    case object LocatorsUpdateCopy extends DatabaseMetaDataOp[Boolean] {
      def visit[F[_]](v: Visitor[F]) = v.locatorsUpdateCopy
    }
    case object NullPlusNonNullIsNull extends DatabaseMetaDataOp[Boolean] {
      def visit[F[_]](v: Visitor[F]) = v.nullPlusNonNullIsNull
    }
    case object NullsAreSortedAtEnd extends DatabaseMetaDataOp[Boolean] {
      def visit[F[_]](v: Visitor[F]) = v.nullsAreSortedAtEnd
    }
    case object NullsAreSortedAtStart extends DatabaseMetaDataOp[Boolean] {
      def visit[F[_]](v: Visitor[F]) = v.nullsAreSortedAtStart
    }
    case object NullsAreSortedHigh extends DatabaseMetaDataOp[Boolean] {
      def visit[F[_]](v: Visitor[F]) = v.nullsAreSortedHigh
    }
    case object NullsAreSortedLow extends DatabaseMetaDataOp[Boolean] {
      def visit[F[_]](v: Visitor[F]) = v.nullsAreSortedLow
    }
    final case class OthersDeletesAreVisible(a: Int) extends DatabaseMetaDataOp[Boolean] {
      def visit[F[_]](v: Visitor[F]) = v.othersDeletesAreVisible(a)
    }
    final case class OthersInsertsAreVisible(a: Int) extends DatabaseMetaDataOp[Boolean] {
      def visit[F[_]](v: Visitor[F]) = v.othersInsertsAreVisible(a)
    }
    final case class OthersUpdatesAreVisible(a: Int) extends DatabaseMetaDataOp[Boolean] {
      def visit[F[_]](v: Visitor[F]) = v.othersUpdatesAreVisible(a)
    }
    final case class OwnDeletesAreVisible(a: Int) extends DatabaseMetaDataOp[Boolean] {
      def visit[F[_]](v: Visitor[F]) = v.ownDeletesAreVisible(a)
    }
    final case class OwnInsertsAreVisible(a: Int) extends DatabaseMetaDataOp[Boolean] {
      def visit[F[_]](v: Visitor[F]) = v.ownInsertsAreVisible(a)
    }
    final case class OwnUpdatesAreVisible(a: Int) extends DatabaseMetaDataOp[Boolean] {
      def visit[F[_]](v: Visitor[F]) = v.ownUpdatesAreVisible(a)
    }
    case object StoresLowerCaseIdentifiers extends DatabaseMetaDataOp[Boolean] {
      def visit[F[_]](v: Visitor[F]) = v.storesLowerCaseIdentifiers
    }
    case object StoresLowerCaseQuotedIdentifiers extends DatabaseMetaDataOp[Boolean] {
      def visit[F[_]](v: Visitor[F]) = v.storesLowerCaseQuotedIdentifiers
    }
    case object StoresMixedCaseIdentifiers extends DatabaseMetaDataOp[Boolean] {
      def visit[F[_]](v: Visitor[F]) = v.storesMixedCaseIdentifiers
    }
    case object StoresMixedCaseQuotedIdentifiers extends DatabaseMetaDataOp[Boolean] {
      def visit[F[_]](v: Visitor[F]) = v.storesMixedCaseQuotedIdentifiers
    }
    case object StoresUpperCaseIdentifiers extends DatabaseMetaDataOp[Boolean] {
      def visit[F[_]](v: Visitor[F]) = v.storesUpperCaseIdentifiers
    }
    case object StoresUpperCaseQuotedIdentifiers extends DatabaseMetaDataOp[Boolean] {
      def visit[F[_]](v: Visitor[F]) = v.storesUpperCaseQuotedIdentifiers
    }
    case object SupportsANSI92EntryLevelSQL extends DatabaseMetaDataOp[Boolean] {
      def visit[F[_]](v: Visitor[F]) = v.supportsANSI92EntryLevelSQL
    }
    case object SupportsANSI92FullSQL extends DatabaseMetaDataOp[Boolean] {
      def visit[F[_]](v: Visitor[F]) = v.supportsANSI92FullSQL
    }
    case object SupportsANSI92IntermediateSQL extends DatabaseMetaDataOp[Boolean] {
      def visit[F[_]](v: Visitor[F]) = v.supportsANSI92IntermediateSQL
    }
    case object SupportsAlterTableWithAddColumn extends DatabaseMetaDataOp[Boolean] {
      def visit[F[_]](v: Visitor[F]) = v.supportsAlterTableWithAddColumn
    }
    case object SupportsAlterTableWithDropColumn extends DatabaseMetaDataOp[Boolean] {
      def visit[F[_]](v: Visitor[F]) = v.supportsAlterTableWithDropColumn
    }
    case object SupportsBatchUpdates extends DatabaseMetaDataOp[Boolean] {
      def visit[F[_]](v: Visitor[F]) = v.supportsBatchUpdates
    }
    case object SupportsCatalogsInDataManipulation extends DatabaseMetaDataOp[Boolean] {
      def visit[F[_]](v: Visitor[F]) = v.supportsCatalogsInDataManipulation
    }
    case object SupportsCatalogsInIndexDefinitions extends DatabaseMetaDataOp[Boolean] {
      def visit[F[_]](v: Visitor[F]) = v.supportsCatalogsInIndexDefinitions
    }
    case object SupportsCatalogsInPrivilegeDefinitions extends DatabaseMetaDataOp[Boolean] {
      def visit[F[_]](v: Visitor[F]) = v.supportsCatalogsInPrivilegeDefinitions
    }
    case object SupportsCatalogsInProcedureCalls extends DatabaseMetaDataOp[Boolean] {
      def visit[F[_]](v: Visitor[F]) = v.supportsCatalogsInProcedureCalls
    }
    case object SupportsCatalogsInTableDefinitions extends DatabaseMetaDataOp[Boolean] {
      def visit[F[_]](v: Visitor[F]) = v.supportsCatalogsInTableDefinitions
    }
    case object SupportsColumnAliasing extends DatabaseMetaDataOp[Boolean] {
      def visit[F[_]](v: Visitor[F]) = v.supportsColumnAliasing
    }
    case object SupportsConvert extends DatabaseMetaDataOp[Boolean] {
      def visit[F[_]](v: Visitor[F]) = v.supportsConvert
    }
    final case class SupportsConvert1(a: Int, b: Int) extends DatabaseMetaDataOp[Boolean] {
      def visit[F[_]](v: Visitor[F]) = v.supportsConvert(a, b)
    }
    case object SupportsCoreSQLGrammar extends DatabaseMetaDataOp[Boolean] {
      def visit[F[_]](v: Visitor[F]) = v.supportsCoreSQLGrammar
    }
    case object SupportsCorrelatedSubqueries extends DatabaseMetaDataOp[Boolean] {
      def visit[F[_]](v: Visitor[F]) = v.supportsCorrelatedSubqueries
    }
    case object SupportsDataDefinitionAndDataManipulationTransactions extends DatabaseMetaDataOp[Boolean] {
      def visit[F[_]](v: Visitor[F]) = v.supportsDataDefinitionAndDataManipulationTransactions
    }
    case object SupportsDataManipulationTransactionsOnly extends DatabaseMetaDataOp[Boolean] {
      def visit[F[_]](v: Visitor[F]) = v.supportsDataManipulationTransactionsOnly
    }
    case object SupportsDifferentTableCorrelationNames extends DatabaseMetaDataOp[Boolean] {
      def visit[F[_]](v: Visitor[F]) = v.supportsDifferentTableCorrelationNames
    }
    case object SupportsExpressionsInOrderBy extends DatabaseMetaDataOp[Boolean] {
      def visit[F[_]](v: Visitor[F]) = v.supportsExpressionsInOrderBy
    }
    case object SupportsExtendedSQLGrammar extends DatabaseMetaDataOp[Boolean] {
      def visit[F[_]](v: Visitor[F]) = v.supportsExtendedSQLGrammar
    }
    case object SupportsFullOuterJoins extends DatabaseMetaDataOp[Boolean] {
      def visit[F[_]](v: Visitor[F]) = v.supportsFullOuterJoins
    }
    case object SupportsGetGeneratedKeys extends DatabaseMetaDataOp[Boolean] {
      def visit[F[_]](v: Visitor[F]) = v.supportsGetGeneratedKeys
    }
    case object SupportsGroupBy extends DatabaseMetaDataOp[Boolean] {
      def visit[F[_]](v: Visitor[F]) = v.supportsGroupBy
    }
    case object SupportsGroupByBeyondSelect extends DatabaseMetaDataOp[Boolean] {
      def visit[F[_]](v: Visitor[F]) = v.supportsGroupByBeyondSelect
    }
    case object SupportsGroupByUnrelated extends DatabaseMetaDataOp[Boolean] {
      def visit[F[_]](v: Visitor[F]) = v.supportsGroupByUnrelated
    }
    case object SupportsIntegrityEnhancementFacility extends DatabaseMetaDataOp[Boolean] {
      def visit[F[_]](v: Visitor[F]) = v.supportsIntegrityEnhancementFacility
    }
    case object SupportsLikeEscapeClause extends DatabaseMetaDataOp[Boolean] {
      def visit[F[_]](v: Visitor[F]) = v.supportsLikeEscapeClause
    }
    case object SupportsLimitedOuterJoins extends DatabaseMetaDataOp[Boolean] {
      def visit[F[_]](v: Visitor[F]) = v.supportsLimitedOuterJoins
    }
    case object SupportsMinimumSQLGrammar extends DatabaseMetaDataOp[Boolean] {
      def visit[F[_]](v: Visitor[F]) = v.supportsMinimumSQLGrammar
    }
    case object SupportsMixedCaseIdentifiers extends DatabaseMetaDataOp[Boolean] {
      def visit[F[_]](v: Visitor[F]) = v.supportsMixedCaseIdentifiers
    }
    case object SupportsMixedCaseQuotedIdentifiers extends DatabaseMetaDataOp[Boolean] {
      def visit[F[_]](v: Visitor[F]) = v.supportsMixedCaseQuotedIdentifiers
    }
    case object SupportsMultipleOpenResults extends DatabaseMetaDataOp[Boolean] {
      def visit[F[_]](v: Visitor[F]) = v.supportsMultipleOpenResults
    }
    case object SupportsMultipleResultSets extends DatabaseMetaDataOp[Boolean] {
      def visit[F[_]](v: Visitor[F]) = v.supportsMultipleResultSets
    }
    case object SupportsMultipleTransactions extends DatabaseMetaDataOp[Boolean] {
      def visit[F[_]](v: Visitor[F]) = v.supportsMultipleTransactions
    }
    case object SupportsNamedParameters extends DatabaseMetaDataOp[Boolean] {
      def visit[F[_]](v: Visitor[F]) = v.supportsNamedParameters
    }
    case object SupportsNonNullableColumns extends DatabaseMetaDataOp[Boolean] {
      def visit[F[_]](v: Visitor[F]) = v.supportsNonNullableColumns
    }
    case object SupportsOpenCursorsAcrossCommit extends DatabaseMetaDataOp[Boolean] {
      def visit[F[_]](v: Visitor[F]) = v.supportsOpenCursorsAcrossCommit
    }
    case object SupportsOpenCursorsAcrossRollback extends DatabaseMetaDataOp[Boolean] {
      def visit[F[_]](v: Visitor[F]) = v.supportsOpenCursorsAcrossRollback
    }
    case object SupportsOpenStatementsAcrossCommit extends DatabaseMetaDataOp[Boolean] {
      def visit[F[_]](v: Visitor[F]) = v.supportsOpenStatementsAcrossCommit
    }
    case object SupportsOpenStatementsAcrossRollback extends DatabaseMetaDataOp[Boolean] {
      def visit[F[_]](v: Visitor[F]) = v.supportsOpenStatementsAcrossRollback
    }
    case object SupportsOrderByUnrelated extends DatabaseMetaDataOp[Boolean] {
      def visit[F[_]](v: Visitor[F]) = v.supportsOrderByUnrelated
    }
    case object SupportsOuterJoins extends DatabaseMetaDataOp[Boolean] {
      def visit[F[_]](v: Visitor[F]) = v.supportsOuterJoins
    }
    case object SupportsPositionedDelete extends DatabaseMetaDataOp[Boolean] {
      def visit[F[_]](v: Visitor[F]) = v.supportsPositionedDelete
    }
    case object SupportsPositionedUpdate extends DatabaseMetaDataOp[Boolean] {
      def visit[F[_]](v: Visitor[F]) = v.supportsPositionedUpdate
    }
    case object SupportsRefCursors extends DatabaseMetaDataOp[Boolean] {
      def visit[F[_]](v: Visitor[F]) = v.supportsRefCursors
    }
    final case class SupportsResultSetConcurrency(a: Int, b: Int) extends DatabaseMetaDataOp[Boolean] {
      def visit[F[_]](v: Visitor[F]) = v.supportsResultSetConcurrency(a, b)
    }
    final case class SupportsResultSetHoldability(a: Int) extends DatabaseMetaDataOp[Boolean] {
      def visit[F[_]](v: Visitor[F]) = v.supportsResultSetHoldability(a)
    }
    final case class SupportsResultSetType(a: Int) extends DatabaseMetaDataOp[Boolean] {
      def visit[F[_]](v: Visitor[F]) = v.supportsResultSetType(a)
    }
    case object SupportsSavepoints extends DatabaseMetaDataOp[Boolean] {
      def visit[F[_]](v: Visitor[F]) = v.supportsSavepoints
    }
    case object SupportsSchemasInDataManipulation extends DatabaseMetaDataOp[Boolean] {
      def visit[F[_]](v: Visitor[F]) = v.supportsSchemasInDataManipulation
    }
    case object SupportsSchemasInIndexDefinitions extends DatabaseMetaDataOp[Boolean] {
      def visit[F[_]](v: Visitor[F]) = v.supportsSchemasInIndexDefinitions
    }
    case object SupportsSchemasInPrivilegeDefinitions extends DatabaseMetaDataOp[Boolean] {
      def visit[F[_]](v: Visitor[F]) = v.supportsSchemasInPrivilegeDefinitions
    }
    case object SupportsSchemasInProcedureCalls extends DatabaseMetaDataOp[Boolean] {
      def visit[F[_]](v: Visitor[F]) = v.supportsSchemasInProcedureCalls
    }
    case object SupportsSchemasInTableDefinitions extends DatabaseMetaDataOp[Boolean] {
      def visit[F[_]](v: Visitor[F]) = v.supportsSchemasInTableDefinitions
    }
    case object SupportsSelectForUpdate extends DatabaseMetaDataOp[Boolean] {
      def visit[F[_]](v: Visitor[F]) = v.supportsSelectForUpdate
    }
    case object SupportsStatementPooling extends DatabaseMetaDataOp[Boolean] {
      def visit[F[_]](v: Visitor[F]) = v.supportsStatementPooling
    }
    case object SupportsStoredFunctionsUsingCallSyntax extends DatabaseMetaDataOp[Boolean] {
      def visit[F[_]](v: Visitor[F]) = v.supportsStoredFunctionsUsingCallSyntax
    }
    case object SupportsStoredProcedures extends DatabaseMetaDataOp[Boolean] {
      def visit[F[_]](v: Visitor[F]) = v.supportsStoredProcedures
    }
    case object SupportsSubqueriesInComparisons extends DatabaseMetaDataOp[Boolean] {
      def visit[F[_]](v: Visitor[F]) = v.supportsSubqueriesInComparisons
    }
    case object SupportsSubqueriesInExists extends DatabaseMetaDataOp[Boolean] {
      def visit[F[_]](v: Visitor[F]) = v.supportsSubqueriesInExists
    }
    case object SupportsSubqueriesInIns extends DatabaseMetaDataOp[Boolean] {
      def visit[F[_]](v: Visitor[F]) = v.supportsSubqueriesInIns
    }
    case object SupportsSubqueriesInQuantifieds extends DatabaseMetaDataOp[Boolean] {
      def visit[F[_]](v: Visitor[F]) = v.supportsSubqueriesInQuantifieds
    }
    case object SupportsTableCorrelationNames extends DatabaseMetaDataOp[Boolean] {
      def visit[F[_]](v: Visitor[F]) = v.supportsTableCorrelationNames
    }
    final case class SupportsTransactionIsolationLevel(a: Int) extends DatabaseMetaDataOp[Boolean] {
      def visit[F[_]](v: Visitor[F]) = v.supportsTransactionIsolationLevel(a)
    }
    case object SupportsTransactions extends DatabaseMetaDataOp[Boolean] {
      def visit[F[_]](v: Visitor[F]) = v.supportsTransactions
    }
    case object SupportsUnion extends DatabaseMetaDataOp[Boolean] {
      def visit[F[_]](v: Visitor[F]) = v.supportsUnion
    }
    case object SupportsUnionAll extends DatabaseMetaDataOp[Boolean] {
      def visit[F[_]](v: Visitor[F]) = v.supportsUnionAll
    }
    final case class Unwrap[T](a: Class[T]) extends DatabaseMetaDataOp[T] {
      def visit[F[_]](v: Visitor[F]) = v.unwrap(a)
    }
    final case class UpdatesAreDetected(a: Int) extends DatabaseMetaDataOp[Boolean] {
      def visit[F[_]](v: Visitor[F]) = v.updatesAreDetected(a)
    }
    case object UsesLocalFilePerTable extends DatabaseMetaDataOp[Boolean] {
      def visit[F[_]](v: Visitor[F]) = v.usesLocalFilePerTable
    }
    case object UsesLocalFiles extends DatabaseMetaDataOp[Boolean] {
      def visit[F[_]](v: Visitor[F]) = v.usesLocalFiles
    }

  }
  import DatabaseMetaDataOp._

  // Smart constructors for operations common to all algebras.
  val unit: DatabaseMetaDataIO[Unit] = FF.pure[DatabaseMetaDataOp, Unit](())
  def pure[A](a: A): DatabaseMetaDataIO[A] = FF.pure[DatabaseMetaDataOp, A](a)
  def raw[A](f: DatabaseMetaData => A): DatabaseMetaDataIO[A] = FF.liftF(Raw(f))
  def embed[F[_], J, A](j: J, fa: FF[F, A])(implicit ev: Embeddable[F, J]): FF[DatabaseMetaDataOp, A] = FF.liftF(Embed(ev.embed(j, fa)))
  def raiseError[A](err: Throwable): DatabaseMetaDataIO[A] = FF.liftF[DatabaseMetaDataOp, A](RaiseError(err))
  def handleErrorWith[A](fa: DatabaseMetaDataIO[A])(f: Throwable => DatabaseMetaDataIO[A]): DatabaseMetaDataIO[A] = FF.liftF[DatabaseMetaDataOp, A](HandleErrorWith(fa, f))
  val monotonic = FF.liftF[DatabaseMetaDataOp, FiniteDuration](Monotonic)
  val realtime = FF.liftF[DatabaseMetaDataOp, FiniteDuration](Realtime)
  def delay[A](thunk: => A) = FF.liftF[DatabaseMetaDataOp, A](Suspend(Sync.Type.Delay, () => thunk))
  def suspend[A](hint: Sync.Type)(thunk: => A) = FF.liftF[DatabaseMetaDataOp, A](Suspend(hint, () => thunk))
  def forceR[A, B](fa: DatabaseMetaDataIO[A])(fb: DatabaseMetaDataIO[B]) = FF.liftF[DatabaseMetaDataOp, B](ForceR(fa, fb))
  def uncancelable[A](body: Poll[DatabaseMetaDataIO] => DatabaseMetaDataIO[A]) = FF.liftF[DatabaseMetaDataOp, A](Uncancelable(body))
  def capturePoll[M[_]](mpoll: Poll[M]) = new Poll[DatabaseMetaDataIO] {
    def apply[A](fa: DatabaseMetaDataIO[A]) = FF.liftF[DatabaseMetaDataOp, A](Poll1(mpoll, fa))
  }
  val canceled = FF.liftF[DatabaseMetaDataOp, Unit](Canceled)
  def onCancel[A](fa: DatabaseMetaDataIO[A], fin: DatabaseMetaDataIO[Unit]) = FF.liftF[DatabaseMetaDataOp, A](OnCancel(fa, fin))
  def fromFuture[A](fut: DatabaseMetaDataIO[Future[A]]) = FF.liftF[DatabaseMetaDataOp, A](FromFuture(fut))

  // Smart constructors for DatabaseMetaData-specific operations.
  val allProceduresAreCallable: DatabaseMetaDataIO[Boolean] = FF.liftF(AllProceduresAreCallable)
  val allTablesAreSelectable: DatabaseMetaDataIO[Boolean] = FF.liftF(AllTablesAreSelectable)
  val autoCommitFailureClosesAllResultSets: DatabaseMetaDataIO[Boolean] = FF.liftF(AutoCommitFailureClosesAllResultSets)
  val dataDefinitionCausesTransactionCommit: DatabaseMetaDataIO[Boolean] = FF.liftF(DataDefinitionCausesTransactionCommit)
  val dataDefinitionIgnoredInTransactions: DatabaseMetaDataIO[Boolean] = FF.liftF(DataDefinitionIgnoredInTransactions)
  def deletesAreDetected(a: Int): DatabaseMetaDataIO[Boolean] = FF.liftF(DeletesAreDetected(a))
  val doesMaxRowSizeIncludeBlobs: DatabaseMetaDataIO[Boolean] = FF.liftF(DoesMaxRowSizeIncludeBlobs)
  val generatedKeyAlwaysReturned: DatabaseMetaDataIO[Boolean] = FF.liftF(GeneratedKeyAlwaysReturned)
  def getAttributes(a: String, b: String, c: String, d: String): DatabaseMetaDataIO[ResultSet] = FF.liftF(GetAttributes(a, b, c, d))
  def getBestRowIdentifier(a: String, b: String, c: String, d: Int, e: Boolean): DatabaseMetaDataIO[ResultSet] = FF.liftF(GetBestRowIdentifier(a, b, c, d, e))
  val getCatalogSeparator: DatabaseMetaDataIO[String] = FF.liftF(GetCatalogSeparator)
  val getCatalogTerm: DatabaseMetaDataIO[String] = FF.liftF(GetCatalogTerm)
  val getCatalogs: DatabaseMetaDataIO[ResultSet] = FF.liftF(GetCatalogs)
  val getClientInfoProperties: DatabaseMetaDataIO[ResultSet] = FF.liftF(GetClientInfoProperties)
  def getColumnPrivileges(a: String, b: String, c: String, d: String): DatabaseMetaDataIO[ResultSet] = FF.liftF(GetColumnPrivileges(a, b, c, d))
  def getColumns(a: String, b: String, c: String, d: String): DatabaseMetaDataIO[ResultSet] = FF.liftF(GetColumns(a, b, c, d))
  val getConnection: DatabaseMetaDataIO[Connection] = FF.liftF(GetConnection)
  def getCrossReference(a: String, b: String, c: String, d: String, e: String, f: String): DatabaseMetaDataIO[ResultSet] = FF.liftF(GetCrossReference(a, b, c, d, e, f))
  val getDatabaseMajorVersion: DatabaseMetaDataIO[Int] = FF.liftF(GetDatabaseMajorVersion)
  val getDatabaseMinorVersion: DatabaseMetaDataIO[Int] = FF.liftF(GetDatabaseMinorVersion)
  val getDatabaseProductName: DatabaseMetaDataIO[String] = FF.liftF(GetDatabaseProductName)
  val getDatabaseProductVersion: DatabaseMetaDataIO[String] = FF.liftF(GetDatabaseProductVersion)
  val getDefaultTransactionIsolation: DatabaseMetaDataIO[Int] = FF.liftF(GetDefaultTransactionIsolation)
  val getDriverMajorVersion: DatabaseMetaDataIO[Int] = FF.liftF(GetDriverMajorVersion)
  val getDriverMinorVersion: DatabaseMetaDataIO[Int] = FF.liftF(GetDriverMinorVersion)
  val getDriverName: DatabaseMetaDataIO[String] = FF.liftF(GetDriverName)
  val getDriverVersion: DatabaseMetaDataIO[String] = FF.liftF(GetDriverVersion)
  def getExportedKeys(a: String, b: String, c: String): DatabaseMetaDataIO[ResultSet] = FF.liftF(GetExportedKeys(a, b, c))
  val getExtraNameCharacters: DatabaseMetaDataIO[String] = FF.liftF(GetExtraNameCharacters)
  def getFunctionColumns(a: String, b: String, c: String, d: String): DatabaseMetaDataIO[ResultSet] = FF.liftF(GetFunctionColumns(a, b, c, d))
  def getFunctions(a: String, b: String, c: String): DatabaseMetaDataIO[ResultSet] = FF.liftF(GetFunctions(a, b, c))
  val getIdentifierQuoteString: DatabaseMetaDataIO[String] = FF.liftF(GetIdentifierQuoteString)
  def getImportedKeys(a: String, b: String, c: String): DatabaseMetaDataIO[ResultSet] = FF.liftF(GetImportedKeys(a, b, c))
  def getIndexInfo(a: String, b: String, c: String, d: Boolean, e: Boolean): DatabaseMetaDataIO[ResultSet] = FF.liftF(GetIndexInfo(a, b, c, d, e))
  val getJDBCMajorVersion: DatabaseMetaDataIO[Int] = FF.liftF(GetJDBCMajorVersion)
  val getJDBCMinorVersion: DatabaseMetaDataIO[Int] = FF.liftF(GetJDBCMinorVersion)
  val getMaxBinaryLiteralLength: DatabaseMetaDataIO[Int] = FF.liftF(GetMaxBinaryLiteralLength)
  val getMaxCatalogNameLength: DatabaseMetaDataIO[Int] = FF.liftF(GetMaxCatalogNameLength)
  val getMaxCharLiteralLength: DatabaseMetaDataIO[Int] = FF.liftF(GetMaxCharLiteralLength)
  val getMaxColumnNameLength: DatabaseMetaDataIO[Int] = FF.liftF(GetMaxColumnNameLength)
  val getMaxColumnsInGroupBy: DatabaseMetaDataIO[Int] = FF.liftF(GetMaxColumnsInGroupBy)
  val getMaxColumnsInIndex: DatabaseMetaDataIO[Int] = FF.liftF(GetMaxColumnsInIndex)
  val getMaxColumnsInOrderBy: DatabaseMetaDataIO[Int] = FF.liftF(GetMaxColumnsInOrderBy)
  val getMaxColumnsInSelect: DatabaseMetaDataIO[Int] = FF.liftF(GetMaxColumnsInSelect)
  val getMaxColumnsInTable: DatabaseMetaDataIO[Int] = FF.liftF(GetMaxColumnsInTable)
  val getMaxConnections: DatabaseMetaDataIO[Int] = FF.liftF(GetMaxConnections)
  val getMaxCursorNameLength: DatabaseMetaDataIO[Int] = FF.liftF(GetMaxCursorNameLength)
  val getMaxIndexLength: DatabaseMetaDataIO[Int] = FF.liftF(GetMaxIndexLength)
  val getMaxLogicalLobSize: DatabaseMetaDataIO[Long] = FF.liftF(GetMaxLogicalLobSize)
  val getMaxProcedureNameLength: DatabaseMetaDataIO[Int] = FF.liftF(GetMaxProcedureNameLength)
  val getMaxRowSize: DatabaseMetaDataIO[Int] = FF.liftF(GetMaxRowSize)
  val getMaxSchemaNameLength: DatabaseMetaDataIO[Int] = FF.liftF(GetMaxSchemaNameLength)
  val getMaxStatementLength: DatabaseMetaDataIO[Int] = FF.liftF(GetMaxStatementLength)
  val getMaxStatements: DatabaseMetaDataIO[Int] = FF.liftF(GetMaxStatements)
  val getMaxTableNameLength: DatabaseMetaDataIO[Int] = FF.liftF(GetMaxTableNameLength)
  val getMaxTablesInSelect: DatabaseMetaDataIO[Int] = FF.liftF(GetMaxTablesInSelect)
  val getMaxUserNameLength: DatabaseMetaDataIO[Int] = FF.liftF(GetMaxUserNameLength)
  val getNumericFunctions: DatabaseMetaDataIO[String] = FF.liftF(GetNumericFunctions)
  def getPrimaryKeys(a: String, b: String, c: String): DatabaseMetaDataIO[ResultSet] = FF.liftF(GetPrimaryKeys(a, b, c))
  def getProcedureColumns(a: String, b: String, c: String, d: String): DatabaseMetaDataIO[ResultSet] = FF.liftF(GetProcedureColumns(a, b, c, d))
  val getProcedureTerm: DatabaseMetaDataIO[String] = FF.liftF(GetProcedureTerm)
  def getProcedures(a: String, b: String, c: String): DatabaseMetaDataIO[ResultSet] = FF.liftF(GetProcedures(a, b, c))
  def getPseudoColumns(a: String, b: String, c: String, d: String): DatabaseMetaDataIO[ResultSet] = FF.liftF(GetPseudoColumns(a, b, c, d))
  val getResultSetHoldability: DatabaseMetaDataIO[Int] = FF.liftF(GetResultSetHoldability)
  val getRowIdLifetime: DatabaseMetaDataIO[RowIdLifetime] = FF.liftF(GetRowIdLifetime)
  val getSQLKeywords: DatabaseMetaDataIO[String] = FF.liftF(GetSQLKeywords)
  val getSQLStateType: DatabaseMetaDataIO[Int] = FF.liftF(GetSQLStateType)
  val getSchemaTerm: DatabaseMetaDataIO[String] = FF.liftF(GetSchemaTerm)
  val getSchemas: DatabaseMetaDataIO[ResultSet] = FF.liftF(GetSchemas)
  def getSchemas(a: String, b: String): DatabaseMetaDataIO[ResultSet] = FF.liftF(GetSchemas1(a, b))
  val getSearchStringEscape: DatabaseMetaDataIO[String] = FF.liftF(GetSearchStringEscape)
  val getStringFunctions: DatabaseMetaDataIO[String] = FF.liftF(GetStringFunctions)
  def getSuperTables(a: String, b: String, c: String): DatabaseMetaDataIO[ResultSet] = FF.liftF(GetSuperTables(a, b, c))
  def getSuperTypes(a: String, b: String, c: String): DatabaseMetaDataIO[ResultSet] = FF.liftF(GetSuperTypes(a, b, c))
  val getSystemFunctions: DatabaseMetaDataIO[String] = FF.liftF(GetSystemFunctions)
  def getTablePrivileges(a: String, b: String, c: String): DatabaseMetaDataIO[ResultSet] = FF.liftF(GetTablePrivileges(a, b, c))
  val getTableTypes: DatabaseMetaDataIO[ResultSet] = FF.liftF(GetTableTypes)
  def getTables(a: String, b: String, c: String, d: Array[String]): DatabaseMetaDataIO[ResultSet] = FF.liftF(GetTables(a, b, c, d))
  val getTimeDateFunctions: DatabaseMetaDataIO[String] = FF.liftF(GetTimeDateFunctions)
  val getTypeInfo: DatabaseMetaDataIO[ResultSet] = FF.liftF(GetTypeInfo)
  def getUDTs(a: String, b: String, c: String, d: Array[Int]): DatabaseMetaDataIO[ResultSet] = FF.liftF(GetUDTs(a, b, c, d))
  val getURL: DatabaseMetaDataIO[String] = FF.liftF(GetURL)
  val getUserName: DatabaseMetaDataIO[String] = FF.liftF(GetUserName)
  def getVersionColumns(a: String, b: String, c: String): DatabaseMetaDataIO[ResultSet] = FF.liftF(GetVersionColumns(a, b, c))
  def insertsAreDetected(a: Int): DatabaseMetaDataIO[Boolean] = FF.liftF(InsertsAreDetected(a))
  val isCatalogAtStart: DatabaseMetaDataIO[Boolean] = FF.liftF(IsCatalogAtStart)
  val isReadOnly: DatabaseMetaDataIO[Boolean] = FF.liftF(IsReadOnly)
  def isWrapperFor(a: Class[_]): DatabaseMetaDataIO[Boolean] = FF.liftF(IsWrapperFor(a))
  val locatorsUpdateCopy: DatabaseMetaDataIO[Boolean] = FF.liftF(LocatorsUpdateCopy)
  val nullPlusNonNullIsNull: DatabaseMetaDataIO[Boolean] = FF.liftF(NullPlusNonNullIsNull)
  val nullsAreSortedAtEnd: DatabaseMetaDataIO[Boolean] = FF.liftF(NullsAreSortedAtEnd)
  val nullsAreSortedAtStart: DatabaseMetaDataIO[Boolean] = FF.liftF(NullsAreSortedAtStart)
  val nullsAreSortedHigh: DatabaseMetaDataIO[Boolean] = FF.liftF(NullsAreSortedHigh)
  val nullsAreSortedLow: DatabaseMetaDataIO[Boolean] = FF.liftF(NullsAreSortedLow)
  def othersDeletesAreVisible(a: Int): DatabaseMetaDataIO[Boolean] = FF.liftF(OthersDeletesAreVisible(a))
  def othersInsertsAreVisible(a: Int): DatabaseMetaDataIO[Boolean] = FF.liftF(OthersInsertsAreVisible(a))
  def othersUpdatesAreVisible(a: Int): DatabaseMetaDataIO[Boolean] = FF.liftF(OthersUpdatesAreVisible(a))
  def ownDeletesAreVisible(a: Int): DatabaseMetaDataIO[Boolean] = FF.liftF(OwnDeletesAreVisible(a))
  def ownInsertsAreVisible(a: Int): DatabaseMetaDataIO[Boolean] = FF.liftF(OwnInsertsAreVisible(a))
  def ownUpdatesAreVisible(a: Int): DatabaseMetaDataIO[Boolean] = FF.liftF(OwnUpdatesAreVisible(a))
  val storesLowerCaseIdentifiers: DatabaseMetaDataIO[Boolean] = FF.liftF(StoresLowerCaseIdentifiers)
  val storesLowerCaseQuotedIdentifiers: DatabaseMetaDataIO[Boolean] = FF.liftF(StoresLowerCaseQuotedIdentifiers)
  val storesMixedCaseIdentifiers: DatabaseMetaDataIO[Boolean] = FF.liftF(StoresMixedCaseIdentifiers)
  val storesMixedCaseQuotedIdentifiers: DatabaseMetaDataIO[Boolean] = FF.liftF(StoresMixedCaseQuotedIdentifiers)
  val storesUpperCaseIdentifiers: DatabaseMetaDataIO[Boolean] = FF.liftF(StoresUpperCaseIdentifiers)
  val storesUpperCaseQuotedIdentifiers: DatabaseMetaDataIO[Boolean] = FF.liftF(StoresUpperCaseQuotedIdentifiers)
  val supportsANSI92EntryLevelSQL: DatabaseMetaDataIO[Boolean] = FF.liftF(SupportsANSI92EntryLevelSQL)
  val supportsANSI92FullSQL: DatabaseMetaDataIO[Boolean] = FF.liftF(SupportsANSI92FullSQL)
  val supportsANSI92IntermediateSQL: DatabaseMetaDataIO[Boolean] = FF.liftF(SupportsANSI92IntermediateSQL)
  val supportsAlterTableWithAddColumn: DatabaseMetaDataIO[Boolean] = FF.liftF(SupportsAlterTableWithAddColumn)
  val supportsAlterTableWithDropColumn: DatabaseMetaDataIO[Boolean] = FF.liftF(SupportsAlterTableWithDropColumn)
  val supportsBatchUpdates: DatabaseMetaDataIO[Boolean] = FF.liftF(SupportsBatchUpdates)
  val supportsCatalogsInDataManipulation: DatabaseMetaDataIO[Boolean] = FF.liftF(SupportsCatalogsInDataManipulation)
  val supportsCatalogsInIndexDefinitions: DatabaseMetaDataIO[Boolean] = FF.liftF(SupportsCatalogsInIndexDefinitions)
  val supportsCatalogsInPrivilegeDefinitions: DatabaseMetaDataIO[Boolean] = FF.liftF(SupportsCatalogsInPrivilegeDefinitions)
  val supportsCatalogsInProcedureCalls: DatabaseMetaDataIO[Boolean] = FF.liftF(SupportsCatalogsInProcedureCalls)
  val supportsCatalogsInTableDefinitions: DatabaseMetaDataIO[Boolean] = FF.liftF(SupportsCatalogsInTableDefinitions)
  val supportsColumnAliasing: DatabaseMetaDataIO[Boolean] = FF.liftF(SupportsColumnAliasing)
  val supportsConvert: DatabaseMetaDataIO[Boolean] = FF.liftF(SupportsConvert)
  def supportsConvert(a: Int, b: Int): DatabaseMetaDataIO[Boolean] = FF.liftF(SupportsConvert1(a, b))
  val supportsCoreSQLGrammar: DatabaseMetaDataIO[Boolean] = FF.liftF(SupportsCoreSQLGrammar)
  val supportsCorrelatedSubqueries: DatabaseMetaDataIO[Boolean] = FF.liftF(SupportsCorrelatedSubqueries)
  val supportsDataDefinitionAndDataManipulationTransactions: DatabaseMetaDataIO[Boolean] = FF.liftF(SupportsDataDefinitionAndDataManipulationTransactions)
  val supportsDataManipulationTransactionsOnly: DatabaseMetaDataIO[Boolean] = FF.liftF(SupportsDataManipulationTransactionsOnly)
  val supportsDifferentTableCorrelationNames: DatabaseMetaDataIO[Boolean] = FF.liftF(SupportsDifferentTableCorrelationNames)
  val supportsExpressionsInOrderBy: DatabaseMetaDataIO[Boolean] = FF.liftF(SupportsExpressionsInOrderBy)
  val supportsExtendedSQLGrammar: DatabaseMetaDataIO[Boolean] = FF.liftF(SupportsExtendedSQLGrammar)
  val supportsFullOuterJoins: DatabaseMetaDataIO[Boolean] = FF.liftF(SupportsFullOuterJoins)
  val supportsGetGeneratedKeys: DatabaseMetaDataIO[Boolean] = FF.liftF(SupportsGetGeneratedKeys)
  val supportsGroupBy: DatabaseMetaDataIO[Boolean] = FF.liftF(SupportsGroupBy)
  val supportsGroupByBeyondSelect: DatabaseMetaDataIO[Boolean] = FF.liftF(SupportsGroupByBeyondSelect)
  val supportsGroupByUnrelated: DatabaseMetaDataIO[Boolean] = FF.liftF(SupportsGroupByUnrelated)
  val supportsIntegrityEnhancementFacility: DatabaseMetaDataIO[Boolean] = FF.liftF(SupportsIntegrityEnhancementFacility)
  val supportsLikeEscapeClause: DatabaseMetaDataIO[Boolean] = FF.liftF(SupportsLikeEscapeClause)
  val supportsLimitedOuterJoins: DatabaseMetaDataIO[Boolean] = FF.liftF(SupportsLimitedOuterJoins)
  val supportsMinimumSQLGrammar: DatabaseMetaDataIO[Boolean] = FF.liftF(SupportsMinimumSQLGrammar)
  val supportsMixedCaseIdentifiers: DatabaseMetaDataIO[Boolean] = FF.liftF(SupportsMixedCaseIdentifiers)
  val supportsMixedCaseQuotedIdentifiers: DatabaseMetaDataIO[Boolean] = FF.liftF(SupportsMixedCaseQuotedIdentifiers)
  val supportsMultipleOpenResults: DatabaseMetaDataIO[Boolean] = FF.liftF(SupportsMultipleOpenResults)
  val supportsMultipleResultSets: DatabaseMetaDataIO[Boolean] = FF.liftF(SupportsMultipleResultSets)
  val supportsMultipleTransactions: DatabaseMetaDataIO[Boolean] = FF.liftF(SupportsMultipleTransactions)
  val supportsNamedParameters: DatabaseMetaDataIO[Boolean] = FF.liftF(SupportsNamedParameters)
  val supportsNonNullableColumns: DatabaseMetaDataIO[Boolean] = FF.liftF(SupportsNonNullableColumns)
  val supportsOpenCursorsAcrossCommit: DatabaseMetaDataIO[Boolean] = FF.liftF(SupportsOpenCursorsAcrossCommit)
  val supportsOpenCursorsAcrossRollback: DatabaseMetaDataIO[Boolean] = FF.liftF(SupportsOpenCursorsAcrossRollback)
  val supportsOpenStatementsAcrossCommit: DatabaseMetaDataIO[Boolean] = FF.liftF(SupportsOpenStatementsAcrossCommit)
  val supportsOpenStatementsAcrossRollback: DatabaseMetaDataIO[Boolean] = FF.liftF(SupportsOpenStatementsAcrossRollback)
  val supportsOrderByUnrelated: DatabaseMetaDataIO[Boolean] = FF.liftF(SupportsOrderByUnrelated)
  val supportsOuterJoins: DatabaseMetaDataIO[Boolean] = FF.liftF(SupportsOuterJoins)
  val supportsPositionedDelete: DatabaseMetaDataIO[Boolean] = FF.liftF(SupportsPositionedDelete)
  val supportsPositionedUpdate: DatabaseMetaDataIO[Boolean] = FF.liftF(SupportsPositionedUpdate)
  val supportsRefCursors: DatabaseMetaDataIO[Boolean] = FF.liftF(SupportsRefCursors)
  def supportsResultSetConcurrency(a: Int, b: Int): DatabaseMetaDataIO[Boolean] = FF.liftF(SupportsResultSetConcurrency(a, b))
  def supportsResultSetHoldability(a: Int): DatabaseMetaDataIO[Boolean] = FF.liftF(SupportsResultSetHoldability(a))
  def supportsResultSetType(a: Int): DatabaseMetaDataIO[Boolean] = FF.liftF(SupportsResultSetType(a))
  val supportsSavepoints: DatabaseMetaDataIO[Boolean] = FF.liftF(SupportsSavepoints)
  val supportsSchemasInDataManipulation: DatabaseMetaDataIO[Boolean] = FF.liftF(SupportsSchemasInDataManipulation)
  val supportsSchemasInIndexDefinitions: DatabaseMetaDataIO[Boolean] = FF.liftF(SupportsSchemasInIndexDefinitions)
  val supportsSchemasInPrivilegeDefinitions: DatabaseMetaDataIO[Boolean] = FF.liftF(SupportsSchemasInPrivilegeDefinitions)
  val supportsSchemasInProcedureCalls: DatabaseMetaDataIO[Boolean] = FF.liftF(SupportsSchemasInProcedureCalls)
  val supportsSchemasInTableDefinitions: DatabaseMetaDataIO[Boolean] = FF.liftF(SupportsSchemasInTableDefinitions)
  val supportsSelectForUpdate: DatabaseMetaDataIO[Boolean] = FF.liftF(SupportsSelectForUpdate)
  val supportsStatementPooling: DatabaseMetaDataIO[Boolean] = FF.liftF(SupportsStatementPooling)
  val supportsStoredFunctionsUsingCallSyntax: DatabaseMetaDataIO[Boolean] = FF.liftF(SupportsStoredFunctionsUsingCallSyntax)
  val supportsStoredProcedures: DatabaseMetaDataIO[Boolean] = FF.liftF(SupportsStoredProcedures)
  val supportsSubqueriesInComparisons: DatabaseMetaDataIO[Boolean] = FF.liftF(SupportsSubqueriesInComparisons)
  val supportsSubqueriesInExists: DatabaseMetaDataIO[Boolean] = FF.liftF(SupportsSubqueriesInExists)
  val supportsSubqueriesInIns: DatabaseMetaDataIO[Boolean] = FF.liftF(SupportsSubqueriesInIns)
  val supportsSubqueriesInQuantifieds: DatabaseMetaDataIO[Boolean] = FF.liftF(SupportsSubqueriesInQuantifieds)
  val supportsTableCorrelationNames: DatabaseMetaDataIO[Boolean] = FF.liftF(SupportsTableCorrelationNames)
  def supportsTransactionIsolationLevel(a: Int): DatabaseMetaDataIO[Boolean] = FF.liftF(SupportsTransactionIsolationLevel(a))
  val supportsTransactions: DatabaseMetaDataIO[Boolean] = FF.liftF(SupportsTransactions)
  val supportsUnion: DatabaseMetaDataIO[Boolean] = FF.liftF(SupportsUnion)
  val supportsUnionAll: DatabaseMetaDataIO[Boolean] = FF.liftF(SupportsUnionAll)
  def unwrap[T](a: Class[T]): DatabaseMetaDataIO[T] = FF.liftF(Unwrap(a))
  def updatesAreDetected(a: Int): DatabaseMetaDataIO[Boolean] = FF.liftF(UpdatesAreDetected(a))
  val usesLocalFilePerTable: DatabaseMetaDataIO[Boolean] = FF.liftF(UsesLocalFilePerTable)
  val usesLocalFiles: DatabaseMetaDataIO[Boolean] = FF.liftF(UsesLocalFiles)

  // Typeclass instances for DatabaseMetaDataIO
  implicit val WeakAsyncDatabaseMetaDataIO: WeakAsync[DatabaseMetaDataIO] =
    new WeakAsync[DatabaseMetaDataIO] {
      val monad = FF.catsFreeMonadForFree[DatabaseMetaDataOp]
      override def pure[A](x: A): DatabaseMetaDataIO[A] = monad.pure(x)
      override def flatMap[A, B](fa: DatabaseMetaDataIO[A])(f: A => DatabaseMetaDataIO[B]): DatabaseMetaDataIO[B] = monad.flatMap(fa)(f)
      override def tailRecM[A, B](a: A)(f: A => DatabaseMetaDataIO[Either[A, B]]): DatabaseMetaDataIO[B] = monad.tailRecM(a)(f)
      override def raiseError[A](e: Throwable): DatabaseMetaDataIO[A] = module.raiseError(e)
      override def handleErrorWith[A](fa: DatabaseMetaDataIO[A])(f: Throwable => DatabaseMetaDataIO[A]): DatabaseMetaDataIO[A] = module.handleErrorWith(fa)(f)
      override def monotonic: DatabaseMetaDataIO[FiniteDuration] = module.monotonic
      override def realTime: DatabaseMetaDataIO[FiniteDuration] = module.realtime
      override def suspend[A](hint: Sync.Type)(thunk: => A): DatabaseMetaDataIO[A] = module.suspend(hint)(thunk)
      override def forceR[A, B](fa: DatabaseMetaDataIO[A])(fb: DatabaseMetaDataIO[B]): DatabaseMetaDataIO[B] = module.forceR(fa)(fb)
      override def uncancelable[A](body: Poll[DatabaseMetaDataIO] => DatabaseMetaDataIO[A]): DatabaseMetaDataIO[A] = module.uncancelable(body)
      override def canceled: DatabaseMetaDataIO[Unit] = module.canceled
      override def onCancel[A](fa: DatabaseMetaDataIO[A], fin: DatabaseMetaDataIO[Unit]): DatabaseMetaDataIO[A] = module.onCancel(fa, fin)
      override def fromFuture[A](fut: DatabaseMetaDataIO[Future[A]]): DatabaseMetaDataIO[A] = module.fromFuture(fut)
    }
}
<|MERGE_RESOLUTION|>--- conflicted
+++ resolved
@@ -7,14 +7,9 @@
 import cats.~>
 import cats.effect.kernel.{ Poll, Sync }
 import cats.free.{ Free => FF } // alias because some algebras have an op called Free
-<<<<<<< HEAD
 import doobie.WeakAsync
 import scala.concurrent.Future
 import scala.concurrent.duration.FiniteDuration
-import com.github.ghik.silencer.silent
-=======
-import scala.concurrent.ExecutionContext
->>>>>>> e24257f4
 
 import java.lang.Class
 import java.lang.String
@@ -226,6 +221,7 @@
       def supportsSchemasInProcedureCalls: F[Boolean]
       def supportsSchemasInTableDefinitions: F[Boolean]
       def supportsSelectForUpdate: F[Boolean]
+      def supportsSharding: F[Boolean]
       def supportsStatementPooling: F[Boolean]
       def supportsStoredFunctionsUsingCallSyntax: F[Boolean]
       def supportsStoredProcedures: F[Boolean]
@@ -273,13 +269,8 @@
     case class Uncancelable[A](body: Poll[DatabaseMetaDataIO] => DatabaseMetaDataIO[A]) extends DatabaseMetaDataOp[A] {
       def visit[F[_]](v: Visitor[F]) = v.uncancelable(body)
     }
-<<<<<<< HEAD
     case class Poll1[A](poll: Any, fa: DatabaseMetaDataIO[A]) extends DatabaseMetaDataOp[A] {
       def visit[F[_]](v: Visitor[F]) = v.poll(poll, fa)
-=======
-    case object Shift extends DatabaseMetaDataOp[Unit] {
-      def visit[F[_]](v: Visitor[F]) = v.shift
->>>>>>> e24257f4
     }
     case object Canceled extends DatabaseMetaDataOp[Unit] {
       def visit[F[_]](v: Visitor[F]) = v.canceled
@@ -777,6 +768,9 @@
     }
     case object SupportsSelectForUpdate extends DatabaseMetaDataOp[Boolean] {
       def visit[F[_]](v: Visitor[F]) = v.supportsSelectForUpdate
+    }
+    case object SupportsSharding extends DatabaseMetaDataOp[Boolean] {
+      def visit[F[_]](v: Visitor[F]) = v.supportsSharding
     }
     case object SupportsStatementPooling extends DatabaseMetaDataOp[Boolean] {
       def visit[F[_]](v: Visitor[F]) = v.supportsStatementPooling
@@ -1013,6 +1007,7 @@
   val supportsSchemasInProcedureCalls: DatabaseMetaDataIO[Boolean] = FF.liftF(SupportsSchemasInProcedureCalls)
   val supportsSchemasInTableDefinitions: DatabaseMetaDataIO[Boolean] = FF.liftF(SupportsSchemasInTableDefinitions)
   val supportsSelectForUpdate: DatabaseMetaDataIO[Boolean] = FF.liftF(SupportsSelectForUpdate)
+  val supportsSharding: DatabaseMetaDataIO[Boolean] = FF.liftF(SupportsSharding)
   val supportsStatementPooling: DatabaseMetaDataIO[Boolean] = FF.liftF(SupportsStatementPooling)
   val supportsStoredFunctionsUsingCallSyntax: DatabaseMetaDataIO[Boolean] = FF.liftF(SupportsStoredFunctionsUsingCallSyntax)
   val supportsStoredProcedures: DatabaseMetaDataIO[Boolean] = FF.liftF(SupportsStoredProcedures)
