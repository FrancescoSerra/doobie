--- conflicted
+++ resolved
@@ -5,7 +5,6 @@
 package doobie.free
 
 import cats.free.Free
-import com.github.ghik.silencer.silent
 
 import nclob.NClobIO
 import blob.BlobIO
@@ -25,10 +24,6 @@
 // A pair (J, Free[F, A]) with constructors that tie down J and F.
 sealed trait Embedded[A]
 
-<<<<<<< HEAD
-@silent("deprecated")
-=======
->>>>>>> e24257f4
 object Embedded {
   final case class NClob[A](j: java.sql.NClob, fa: NClobIO[A]) extends Embedded[A]
   final case class Blob[A](j: java.sql.Blob, fa: BlobIO[A]) extends Embedded[A]
