// Copyright (c) 2013-2020 Rob Norris and Contributors
// This software is licensed under the MIT License (MIT).
// For more information see LICENSE or https://opensource.org/licenses/MIT

// relies on whenM, etc. so no cats for now
package example

<<<<<<< HEAD
import cats.effect.{ IO, IOApp }
import cats.implicits._
=======
import cats.effect.{ IO, IOApp, ExitCode }
import cats.syntax.all._
>>>>>>> f16ffe42
import doobie._, doobie.implicits._
import doobie.postgres._
import java.io.File

/**
  * Example of using the high-level Large Object API. See the Postgres JDBC driver doc and the
  * source in doobie.contrib.postgresql for more information.
  */
object PostgresLargeObject extends IOApp.Simple {

  val xa = Transactor.fromDriverManager[IO](
    "org.postgresql.Driver", "jdbc:postgresql:world", "postgres", ""
  )

  val prog: LargeObjectManagerIO[Long] =
    for {
      oid <- PHLOM.createLOFromFile(1024, new File("world.sql"))
      _   <- PHLOM.createFileFromLO(1024, oid, new File("world2.sql"))
      _   <- PHLOM.delete(oid)
    } yield oid

  def run: IO[Unit] =
    PHC.pgGetLargeObjectAPI(prog).transact(xa).flatMap { oid =>
      IO(Console.println(show"oid was $oid"))
    }

}<|MERGE_RESOLUTION|>--- conflicted
+++ resolved
@@ -5,13 +5,8 @@
 // relies on whenM, etc. so no cats for now
 package example
 
-<<<<<<< HEAD
 import cats.effect.{ IO, IOApp }
-import cats.implicits._
-=======
-import cats.effect.{ IO, IOApp, ExitCode }
 import cats.syntax.all._
->>>>>>> f16ffe42
 import doobie._, doobie.implicits._
 import doobie.postgres._
 import java.io.File
