// Copyright (c) 2013-2020 Rob Norris and Contributors
// This software is licensed under the MIT License (MIT).
// For more information see LICENSE or https://opensource.org/licenses/MIT

package example

<<<<<<< HEAD
import cats.implicits._
import cats.effect.{ IO, IOApp }
=======
import cats.syntax.all._
import cats.effect.{ IO, IOApp, ExitCode }
>>>>>>> f16ffe42
import doobie._
import doobie.implicits._
import doobie.postgres._
import java.io.ByteArrayInputStream
import java.nio.charset.StandardCharsets
import java.io.InputStream
import fs2._

object PostgresCopyInCsv extends IOApp.Simple {

  def putStrLn(s: String): IO[Unit] = IO(println(s))

  val xa = Transactor.fromDriverManager[IO](
    "org.postgresql.Driver", "jdbc:postgresql://localhost/postgres", "postgres", "super-secret"
  )

  val csv = """name,food
                |piglet,haycorns
                |eeyore,thistles
                |pooh,honey
                |tigger,extract of malt""".stripMargin

  // The postgres driver expects an InputStream containing the data to load
  // We wrap this in IO because a BAIS allocated visible mutable state
  val is: IO[InputStream] = IO.delay(new ByteArrayInputStream(csv.getBytes(StandardCharsets.UTF_8))).widen[InputStream]

  // We can also convert a Stream[F, Byte] into an input stream to pass to the pg driver
  val byteStream = Stream.emit(csv).through(text.utf8Encode).covary[IO]

  // Create a temorary table to hold the input data
  val createTable: ConnectionIO[Int] = sql"CREATE TEMP TABLE favorite_foods(name TEXT, food TEXT)".update.run

  def copyIn(is: InputStream): ConnectionIO[Long] = {
    // construct a CopyManagerIO with the postgres extensions
    // The structure of the sql expression itself is described in https://www.postgresql.org/docs/current/sql-copy.html
    // Here we describe our input format as csv with a header and the standard delimiter
    // The header line is ignored by postgres, column ordering comes from the table statement
    val copyInIO: CopyManagerIO[Long] = PFCM.copyIn("COPY favorite_foods(name, food) FROM STDIN WITH (FORMAT CSV, HEADER, DELIMITER ',')", is)
    // Lift the CopyManagerIO into ConnectionIO so it can be transacted
    PHC.pgGetCopyAPI(copyInIO)
  }

  val simpleExample = 
    // Construct a copy from an InputStream
    is.flatMap(is => (createTable >> copyIn(is)).transact(xa))
      .map(_.toString)
      .flatMap(ct => putStrLn(show"loaded $ct from InputStream"))

  val fromByteStreamExample = 
    // Construct a copy by converting a Stream[IO, Byte] into an InputStream
    io.toInputStreamResource(byteStream)
      .use(is => (createTable >> copyIn(is)).transact(xa))
      .map(_.toString)
      .flatMap(ct => putStrLn(show"loaded $ct from Stream[IO, Byte]"))

  def run: IO[Unit] = {
    // Should print "loaded 4 from Stream[IO, Byte]" twice
    simpleExample >> fromByteStreamExample
  }
    
    
}<|MERGE_RESOLUTION|>--- conflicted
+++ resolved
@@ -4,13 +4,8 @@
 
 package example
 
-<<<<<<< HEAD
-import cats.implicits._
+import cats.syntax.all._
 import cats.effect.{ IO, IOApp }
-=======
-import cats.syntax.all._
-import cats.effect.{ IO, IOApp, ExitCode }
->>>>>>> f16ffe42
 import doobie._
 import doobie.implicits._
 import doobie.postgres._
