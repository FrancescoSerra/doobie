--- conflicted
+++ resolved
@@ -6,13 +6,8 @@
 package example
 
 import cats.Show
-<<<<<<< HEAD
-import cats.implicits._
+import cats.syntax.all._
 import cats.effect.{ IO, IOApp }
-=======
-import cats.syntax.all._
-import cats.effect.{ IO, IOApp, ExitCode }
->>>>>>> f16ffe42
 import fs2.Stream
 import doobie._, doobie.implicits._
 
