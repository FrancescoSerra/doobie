// Copyright (c) 2013-2020 Rob Norris and Contributors
// This software is licensed under the MIT License (MIT).
// For more information see LICENSE or https://opensource.org/licenses/MIT

package doobie.postgres.free

import cats.~>
import cats.effect.kernel.{ Poll, Sync }
import cats.free.{ Free => FF } // alias because some algebras have an op called Free
<<<<<<< HEAD
import doobie.WeakAsync
import scala.concurrent.Future
import scala.concurrent.duration.FiniteDuration
import com.github.ghik.silencer.silent
=======
import scala.concurrent.ExecutionContext
>>>>>>> e24257f4

import org.postgresql.copy.{ CopyIn => PGCopyIn }
import org.postgresql.util.ByteStreamWriter

object copyin { module =>

  // Algebra of operations for PGCopyIn. Each accepts a visitor as an alternative to pattern-matching.
  sealed trait CopyInOp[A] {
    def visit[F[_]](v: CopyInOp.Visitor[F]): F[A]
  }

  // Free monad over CopyInOp.
  type CopyInIO[A] = FF[CopyInOp, A]

  // Module of instances and constructors of CopyInOp.
  object CopyInOp {

    // Given a PGCopyIn we can embed a CopyInIO program in any algebra that understands embedding.
    implicit val CopyInOpEmbeddable: Embeddable[CopyInOp, PGCopyIn] =
      new Embeddable[CopyInOp, PGCopyIn] {
        def embed[A](j: PGCopyIn, fa: FF[CopyInOp, A]) = Embedded.CopyIn(j, fa)
      }

    // Interface for a natural transformation CopyInOp ~> F encoded via the visitor pattern.
    // This approach is much more efficient than pattern-matching for large algebras.
    trait Visitor[F[_]] extends (CopyInOp ~> F) {
      final def apply[A](fa: CopyInOp[A]): F[A] = fa.visit(this)

      // Common
      def raw[A](f: PGCopyIn => A): F[A]
      def embed[A](e: Embedded[A]): F[A]
      def raiseError[A](e: Throwable): F[A]
      def handleErrorWith[A](fa: CopyInIO[A])(f: Throwable => CopyInIO[A]): F[A]
      def monotonic: F[FiniteDuration]
      def realTime: F[FiniteDuration]
      def delay[A](thunk: => A): F[A]
      def suspend[A](hint: Sync.Type)(thunk: => A): F[A]
      def forceR[A, B](fa: CopyInIO[A])(fb: CopyInIO[B]): F[B]
      def uncancelable[A](body: Poll[CopyInIO] => CopyInIO[A]): F[A]
      def poll[A](poll: Any, fa: CopyInIO[A]): F[A]
      def canceled: F[Unit]
      def onCancel[A](fa: CopyInIO[A], fin: CopyInIO[Unit]): F[A]
      def fromFuture[A](fut: CopyInIO[Future[A]]): F[A]

      // PGCopyIn
      def cancelCopy: F[Unit]
      def endCopy: F[Long]
      def flushCopy: F[Unit]
      def getFieldCount: F[Int]
      def getFieldFormat(a: Int): F[Int]
      def getFormat: F[Int]
      def getHandledRowCount: F[Long]
      def isActive: F[Boolean]
      def writeToCopy(a: Array[Byte], b: Int, c: Int): F[Unit]
      def writeToCopy(a: ByteStreamWriter): F[Unit]

    }

    // Common operations for all algebras.
    final case class Raw[A](f: PGCopyIn => A) extends CopyInOp[A] {
      def visit[F[_]](v: Visitor[F]) = v.raw(f)
    }
    final case class Embed[A](e: Embedded[A]) extends CopyInOp[A] {
      def visit[F[_]](v: Visitor[F]) = v.embed(e)
    }
    final case class RaiseError[A](e: Throwable) extends CopyInOp[A] {
      def visit[F[_]](v: Visitor[F]) = v.raiseError(e)
    }
    final case class HandleErrorWith[A](fa: CopyInIO[A], f: Throwable => CopyInIO[A]) extends CopyInOp[A] {
      def visit[F[_]](v: Visitor[F]) = v.handleErrorWith(fa)(f)
    }
    case object Monotonic extends CopyInOp[FiniteDuration] {
      def visit[F[_]](v: Visitor[F]) = v.monotonic
    }
    case object Realtime extends CopyInOp[FiniteDuration] {
      def visit[F[_]](v: Visitor[F]) = v.realTime
    }
    case class Suspend[A](hint: Sync.Type, thunk: () => A) extends CopyInOp[A] {
      def visit[F[_]](v: Visitor[F]) = v.suspend(hint)(thunk())
    }
    case class ForceR[A, B](fa: CopyInIO[A], fb: CopyInIO[B]) extends CopyInOp[B] {
      def visit[F[_]](v: Visitor[F]) = v.forceR(fa)(fb)
    }
    case class Uncancelable[A](body: Poll[CopyInIO] => CopyInIO[A]) extends CopyInOp[A] {
      def visit[F[_]](v: Visitor[F]) = v.uncancelable(body)
    }
<<<<<<< HEAD
    case class Poll1[A](poll: Any, fa: CopyInIO[A]) extends CopyInOp[A] {
      def visit[F[_]](v: Visitor[F]) = v.poll(poll, fa)
=======
    case object Shift extends CopyInOp[Unit] {
      def visit[F[_]](v: Visitor[F]) = v.shift
>>>>>>> e24257f4
    }
    case object Canceled extends CopyInOp[Unit] {
      def visit[F[_]](v: Visitor[F]) = v.canceled
    }
    case class OnCancel[A](fa: CopyInIO[A], fin: CopyInIO[Unit]) extends CopyInOp[A] {
      def visit[F[_]](v: Visitor[F]) = v.onCancel(fa, fin)
    }
    case class FromFuture[A](fut: CopyInIO[Future[A]]) extends CopyInOp[A] {
      def visit[F[_]](v: Visitor[F]) = v.fromFuture(fut)
    }

    // PGCopyIn-specific operations.
    case object CancelCopy extends CopyInOp[Unit] {
      def visit[F[_]](v: Visitor[F]) = v.cancelCopy
    }
    case object EndCopy extends CopyInOp[Long] {
      def visit[F[_]](v: Visitor[F]) = v.endCopy
    }
    case object FlushCopy extends CopyInOp[Unit] {
      def visit[F[_]](v: Visitor[F]) = v.flushCopy
    }
    case object GetFieldCount extends CopyInOp[Int] {
      def visit[F[_]](v: Visitor[F]) = v.getFieldCount
    }
    final case class GetFieldFormat(a: Int) extends CopyInOp[Int] {
      def visit[F[_]](v: Visitor[F]) = v.getFieldFormat(a)
    }
    case object GetFormat extends CopyInOp[Int] {
      def visit[F[_]](v: Visitor[F]) = v.getFormat
    }
    case object GetHandledRowCount extends CopyInOp[Long] {
      def visit[F[_]](v: Visitor[F]) = v.getHandledRowCount
    }
    case object IsActive extends CopyInOp[Boolean] {
      def visit[F[_]](v: Visitor[F]) = v.isActive
    }
    final case class WriteToCopy(a: Array[Byte], b: Int, c: Int) extends CopyInOp[Unit] {
      def visit[F[_]](v: Visitor[F]) = v.writeToCopy(a, b, c)
    }
<<<<<<< HEAD
    final case class  WriteToCopy1(a: ByteStreamWriter) extends CopyInOp[Unit] {
=======
    final case class WriteToCopy1(a: ByteStreamWriter) extends CopyInOp[Unit] {
>>>>>>> e24257f4
      def visit[F[_]](v: Visitor[F]) = v.writeToCopy(a)
    }

  }
  import CopyInOp._

  // Smart constructors for operations common to all algebras.
  val unit: CopyInIO[Unit] = FF.pure[CopyInOp, Unit](())
  def pure[A](a: A): CopyInIO[A] = FF.pure[CopyInOp, A](a)
  def raw[A](f: PGCopyIn => A): CopyInIO[A] = FF.liftF(Raw(f))
  def embed[F[_], J, A](j: J, fa: FF[F, A])(implicit ev: Embeddable[F, J]): FF[CopyInOp, A] = FF.liftF(Embed(ev.embed(j, fa)))
  def raiseError[A](err: Throwable): CopyInIO[A] = FF.liftF[CopyInOp, A](RaiseError(err))
  def handleErrorWith[A](fa: CopyInIO[A])(f: Throwable => CopyInIO[A]): CopyInIO[A] = FF.liftF[CopyInOp, A](HandleErrorWith(fa, f))
  val monotonic = FF.liftF[CopyInOp, FiniteDuration](Monotonic)
  val realtime = FF.liftF[CopyInOp, FiniteDuration](Realtime)
  def delay[A](thunk: => A) = FF.liftF[CopyInOp, A](Suspend(Sync.Type.Delay, () => thunk))
  def suspend[A](hint: Sync.Type)(thunk: => A) = FF.liftF[CopyInOp, A](Suspend(hint, () => thunk))
  def forceR[A, B](fa: CopyInIO[A])(fb: CopyInIO[B]) = FF.liftF[CopyInOp, B](ForceR(fa, fb))
  def uncancelable[A](body: Poll[CopyInIO] => CopyInIO[A]) = FF.liftF[CopyInOp, A](Uncancelable(body))
  def capturePoll[M[_]](mpoll: Poll[M]) = new Poll[CopyInIO] {
    def apply[A](fa: CopyInIO[A]) = FF.liftF[CopyInOp, A](Poll1(mpoll, fa))
  }
  val canceled = FF.liftF[CopyInOp, Unit](Canceled)
  def onCancel[A](fa: CopyInIO[A], fin: CopyInIO[Unit]) = FF.liftF[CopyInOp, A](OnCancel(fa, fin))
  def fromFuture[A](fut: CopyInIO[Future[A]]) = FF.liftF[CopyInOp, A](FromFuture(fut))

  // Smart constructors for CopyIn-specific operations.
  val cancelCopy: CopyInIO[Unit] = FF.liftF(CancelCopy)
  val endCopy: CopyInIO[Long] = FF.liftF(EndCopy)
  val flushCopy: CopyInIO[Unit] = FF.liftF(FlushCopy)
  val getFieldCount: CopyInIO[Int] = FF.liftF(GetFieldCount)
  def getFieldFormat(a: Int): CopyInIO[Int] = FF.liftF(GetFieldFormat(a))
  val getFormat: CopyInIO[Int] = FF.liftF(GetFormat)
  val getHandledRowCount: CopyInIO[Long] = FF.liftF(GetHandledRowCount)
  val isActive: CopyInIO[Boolean] = FF.liftF(IsActive)
  def writeToCopy(a: Array[Byte], b: Int, c: Int): CopyInIO[Unit] = FF.liftF(WriteToCopy(a, b, c))
  def writeToCopy(a: ByteStreamWriter): CopyInIO[Unit] = FF.liftF(WriteToCopy1(a))

<<<<<<< HEAD
  // Typeclass instances for CopyInIO
  implicit val WeakAsyncCopyInIO: WeakAsync[CopyInIO] =
    new WeakAsync[CopyInIO] {
      val monad = FF.catsFreeMonadForFree[CopyInOp]
      override def pure[A](x: A): CopyInIO[A] = monad.pure(x)
      override def flatMap[A, B](fa: CopyInIO[A])(f: A => CopyInIO[B]): CopyInIO[B] = monad.flatMap(fa)(f)
      override def tailRecM[A, B](a: A)(f: A => CopyInIO[Either[A, B]]): CopyInIO[B] = monad.tailRecM(a)(f)
      override def raiseError[A](e: Throwable): CopyInIO[A] = module.raiseError(e)
      override def handleErrorWith[A](fa: CopyInIO[A])(f: Throwable => CopyInIO[A]): CopyInIO[A] = module.handleErrorWith(fa)(f)
      override def monotonic: CopyInIO[FiniteDuration] = module.monotonic
      override def realTime: CopyInIO[FiniteDuration] = module.realtime
      override def suspend[A](hint: Sync.Type)(thunk: => A): CopyInIO[A] = module.suspend(hint)(thunk)
      override def forceR[A, B](fa: CopyInIO[A])(fb: CopyInIO[B]): CopyInIO[B] = module.forceR(fa)(fb)
      override def uncancelable[A](body: Poll[CopyInIO] => CopyInIO[A]): CopyInIO[A] = module.uncancelable(body)
      override def canceled: CopyInIO[Unit] = module.canceled
      override def onCancel[A](fa: CopyInIO[A], fin: CopyInIO[Unit]): CopyInIO[A] = module.onCancel(fa, fin)
      override def fromFuture[A](fut: CopyInIO[Future[A]]): CopyInIO[A] = module.fromFuture(fut)
=======
  // CopyInIO is an Async
  implicit val AsyncCopyInIO: Async[CopyInIO] =
    new Async[CopyInIO] {
      val asyncM = FF.catsFreeMonadForFree[CopyInOp]
      def bracketCase[A, B](acquire: CopyInIO[A])(use: A => CopyInIO[B])(release: (A, ExitCase[Throwable]) => CopyInIO[Unit]): CopyInIO[B] = module.bracketCase(acquire)(use)(release)
      def pure[A](x: A): CopyInIO[A] = asyncM.pure(x)
      def handleErrorWith[A](fa: CopyInIO[A])(f: Throwable => CopyInIO[A]): CopyInIO[A] = module.handleErrorWith(fa, f)
      def raiseError[A](e: Throwable): CopyInIO[A] = module.raiseError(e)
      def async[A](k: (Either[Throwable,A] => Unit) => Unit): CopyInIO[A] = module.async(k)
      def asyncF[A](k: (Either[Throwable,A] => Unit) => CopyInIO[Unit]): CopyInIO[A] = module.asyncF(k)
      def flatMap[A, B](fa: CopyInIO[A])(f: A => CopyInIO[B]): CopyInIO[B] = asyncM.flatMap(fa)(f)
      def tailRecM[A, B](a: A)(f: A => CopyInIO[Either[A, B]]): CopyInIO[B] = asyncM.tailRecM(a)(f)
      def suspend[A](thunk: => CopyInIO[A]): CopyInIO[A] = asyncM.flatten(module.delay(thunk))
    }

  // CopyInIO is a ContextShift
  implicit val ContextShiftCopyInIO: ContextShift[CopyInIO] =
    new ContextShift[CopyInIO] {
      def shift: CopyInIO[Unit] = module.shift
      def evalOn[A](ec: ExecutionContext)(fa: CopyInIO[A]) = module.evalOn(ec)(fa)
>>>>>>> e24257f4
    }
}
<|MERGE_RESOLUTION|>--- conflicted
+++ resolved
@@ -7,14 +7,9 @@
 import cats.~>
 import cats.effect.kernel.{ Poll, Sync }
 import cats.free.{ Free => FF } // alias because some algebras have an op called Free
-<<<<<<< HEAD
 import doobie.WeakAsync
 import scala.concurrent.Future
 import scala.concurrent.duration.FiniteDuration
-import com.github.ghik.silencer.silent
-=======
-import scala.concurrent.ExecutionContext
->>>>>>> e24257f4
 
 import org.postgresql.copy.{ CopyIn => PGCopyIn }
 import org.postgresql.util.ByteStreamWriter
@@ -101,13 +96,8 @@
     case class Uncancelable[A](body: Poll[CopyInIO] => CopyInIO[A]) extends CopyInOp[A] {
       def visit[F[_]](v: Visitor[F]) = v.uncancelable(body)
     }
-<<<<<<< HEAD
     case class Poll1[A](poll: Any, fa: CopyInIO[A]) extends CopyInOp[A] {
       def visit[F[_]](v: Visitor[F]) = v.poll(poll, fa)
-=======
-    case object Shift extends CopyInOp[Unit] {
-      def visit[F[_]](v: Visitor[F]) = v.shift
->>>>>>> e24257f4
     }
     case object Canceled extends CopyInOp[Unit] {
       def visit[F[_]](v: Visitor[F]) = v.canceled
@@ -147,11 +137,7 @@
     final case class WriteToCopy(a: Array[Byte], b: Int, c: Int) extends CopyInOp[Unit] {
       def visit[F[_]](v: Visitor[F]) = v.writeToCopy(a, b, c)
     }
-<<<<<<< HEAD
-    final case class  WriteToCopy1(a: ByteStreamWriter) extends CopyInOp[Unit] {
-=======
     final case class WriteToCopy1(a: ByteStreamWriter) extends CopyInOp[Unit] {
->>>>>>> e24257f4
       def visit[F[_]](v: Visitor[F]) = v.writeToCopy(a)
     }
 
@@ -190,7 +176,6 @@
   def writeToCopy(a: Array[Byte], b: Int, c: Int): CopyInIO[Unit] = FF.liftF(WriteToCopy(a, b, c))
   def writeToCopy(a: ByteStreamWriter): CopyInIO[Unit] = FF.liftF(WriteToCopy1(a))
 
-<<<<<<< HEAD
   // Typeclass instances for CopyInIO
   implicit val WeakAsyncCopyInIO: WeakAsync[CopyInIO] =
     new WeakAsync[CopyInIO] {
@@ -208,27 +193,5 @@
       override def canceled: CopyInIO[Unit] = module.canceled
       override def onCancel[A](fa: CopyInIO[A], fin: CopyInIO[Unit]): CopyInIO[A] = module.onCancel(fa, fin)
       override def fromFuture[A](fut: CopyInIO[Future[A]]): CopyInIO[A] = module.fromFuture(fut)
-=======
-  // CopyInIO is an Async
-  implicit val AsyncCopyInIO: Async[CopyInIO] =
-    new Async[CopyInIO] {
-      val asyncM = FF.catsFreeMonadForFree[CopyInOp]
-      def bracketCase[A, B](acquire: CopyInIO[A])(use: A => CopyInIO[B])(release: (A, ExitCase[Throwable]) => CopyInIO[Unit]): CopyInIO[B] = module.bracketCase(acquire)(use)(release)
-      def pure[A](x: A): CopyInIO[A] = asyncM.pure(x)
-      def handleErrorWith[A](fa: CopyInIO[A])(f: Throwable => CopyInIO[A]): CopyInIO[A] = module.handleErrorWith(fa, f)
-      def raiseError[A](e: Throwable): CopyInIO[A] = module.raiseError(e)
-      def async[A](k: (Either[Throwable,A] => Unit) => Unit): CopyInIO[A] = module.async(k)
-      def asyncF[A](k: (Either[Throwable,A] => Unit) => CopyInIO[Unit]): CopyInIO[A] = module.asyncF(k)
-      def flatMap[A, B](fa: CopyInIO[A])(f: A => CopyInIO[B]): CopyInIO[B] = asyncM.flatMap(fa)(f)
-      def tailRecM[A, B](a: A)(f: A => CopyInIO[Either[A, B]]): CopyInIO[B] = asyncM.tailRecM(a)(f)
-      def suspend[A](thunk: => CopyInIO[A]): CopyInIO[A] = asyncM.flatten(module.delay(thunk))
-    }
-
-  // CopyInIO is a ContextShift
-  implicit val ContextShiftCopyInIO: ContextShift[CopyInIO] =
-    new ContextShift[CopyInIO] {
-      def shift: CopyInIO[Unit] = module.shift
-      def evalOn[A](ec: ExecutionContext)(fa: CopyInIO[A]) = module.evalOn(ec)(fa)
->>>>>>> e24257f4
     }
 }
