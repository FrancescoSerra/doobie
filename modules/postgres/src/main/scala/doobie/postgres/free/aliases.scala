--- conflicted
+++ resolved
@@ -35,16 +35,8 @@
   implicit lazy val WeakAsyncCopyOutIO: WeakAsync[copyout.CopyOutIO] =
     copyout.WeakAsyncCopyOutIO
 
-<<<<<<< HEAD
-  implicit lazy val WeakAsyncFastpathIO: WeakAsync[fastpath.FastpathIO] =
-    fastpath.WeakAsyncFastpathIO
-
   implicit lazy val WeakAsyncLargeObjectIO: WeakAsync[largeobject.LargeObjectIO] =
     largeobject.WeakAsyncLargeObjectIO
-=======
-  implicit lazy val AsyncLargeObjectIO: Async[largeobject.LargeObjectIO] =
-    largeobject.AsyncLargeObjectIO
->>>>>>> e24257f4
 
   implicit lazy val WeakAsyncLargeObjectManagerIO: WeakAsync[largeobjectmanager.LargeObjectManagerIO] =
     largeobjectmanager.WeakAsyncLargeObjectManagerIO
