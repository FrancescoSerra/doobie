// Copyright (c) 2013-2020 Rob Norris and Contributors
// This software is licensed under the MIT License (MIT).
// For more information see LICENSE or https://opensource.org/licenses/MIT

package doobie.postgres.free

// Library imports
import cats.~>
import cats.data.Kleisli
<<<<<<< HEAD
import cats.effect.kernel.{ Poll, Sync }
import cats.free.Free
import doobie.WeakAsync
import scala.concurrent.Future
import scala.concurrent.duration.FiniteDuration
import com.github.ghik.silencer.silent
=======
import cats.effect.{ Async, Blocker, ContextShift, ExitCase }
import scala.concurrent.ExecutionContext
>>>>>>> e24257f4

// Types referenced in the JDBC API
import java.io.InputStream
import java.io.OutputStream
import java.io.Reader
import java.io.Writer
import java.lang.Class
import java.lang.String
import java.sql.{ Array => SqlArray }
import java.util.Map
import org.postgresql.PGConnection
import org.postgresql.PGNotification
import org.postgresql.copy.{ CopyDual => PGCopyDual }
import org.postgresql.copy.{ CopyIn => PGCopyIn }
import org.postgresql.copy.{ CopyManager => PGCopyManager }
import org.postgresql.copy.{ CopyOut => PGCopyOut }
import org.postgresql.jdbc.AutoSave
import org.postgresql.jdbc.PreferQueryMode
import org.postgresql.largeobject.LargeObject
import org.postgresql.largeobject.LargeObjectManager
<<<<<<< HEAD
=======
import org.postgresql.replication.PGReplicationConnection
>>>>>>> e24257f4
import org.postgresql.util.ByteStreamWriter

// Algebras and free monads thereof referenced by our interpreter.
import doobie.postgres.free.copyin.{ CopyInIO, CopyInOp }
import doobie.postgres.free.copymanager.{ CopyManagerIO, CopyManagerOp }
import doobie.postgres.free.copyout.{ CopyOutIO, CopyOutOp }
import doobie.postgres.free.largeobject.{ LargeObjectIO, LargeObjectOp }
import doobie.postgres.free.largeobjectmanager.{ LargeObjectManagerIO, LargeObjectManagerOp }
import doobie.postgres.free.pgconnection.{ PGConnectionIO, PGConnectionOp }

object KleisliInterpreter {

  def apply[M[_]](
    implicit am: WeakAsync[M]
  ): KleisliInterpreter[M] =
    new KleisliInterpreter[M] {
      val asyncM = am
    }
}

// Family of interpreters into Kleisli arrows for some monad M.
trait KleisliInterpreter[M[_]] { outer =>

  implicit val asyncM: WeakAsync[M]
  import WeakAsync._

  // The 6 interpreters, with definitions below. These can be overridden to customize behavior.
  lazy val CopyInInterpreter: CopyInOp ~> Kleisli[M, PGCopyIn, *] = new CopyInInterpreter { }
  lazy val CopyManagerInterpreter: CopyManagerOp ~> Kleisli[M, PGCopyManager, *] = new CopyManagerInterpreter { }
  lazy val CopyOutInterpreter: CopyOutOp ~> Kleisli[M, PGCopyOut, *] = new CopyOutInterpreter { }
  lazy val LargeObjectInterpreter: LargeObjectOp ~> Kleisli[M, LargeObject, *] = new LargeObjectInterpreter { }
  lazy val LargeObjectManagerInterpreter: LargeObjectManagerOp ~> Kleisli[M, LargeObjectManager, *] = new LargeObjectManagerInterpreter { }
  lazy val PGConnectionInterpreter: PGConnectionOp ~> Kleisli[M, PGConnection, *] = new PGConnectionInterpreter { }

  // Some methods are common to all interpreters and can be overridden to change behavior globally.
  def primitive[J, A](f: J => A): Kleisli[M, J, A] = Kleisli { a =>
    // primitive JDBC methods throw exceptions and so do we when reading values
    // so catch any non-fatal exceptions and lift them into the effect
    try {
      asyncM.blocking(f(a))
    } catch {
      case scala.util.control.NonFatal(e) => asyncM.raiseError(e)
    }
  }
  def raw[J, A](f: J => A): Kleisli[M, J, A] = primitive(f)
  def raiseError[J, A](e: Throwable): Kleisli[M, J, A] = Kleisli(_ => asyncM.raiseError(e))
  def monotonic[J]: Kleisli[M, J, FiniteDuration] = Kleisli(_ => asyncM.monotonic)
  def realTime[J]: Kleisli[M, J, FiniteDuration] = Kleisli(_ => asyncM.realTime)
  def delay[J, A](thunk: => A): Kleisli[M, J, A] = Kleisli(_ => asyncM.delay(thunk))
  def suspend[J, A](hint: Sync.Type)(thunk: => A): Kleisli[M, J, A] = Kleisli(_ => asyncM.suspend(hint)(thunk))
  def canceled[J]: Kleisli[M, J, Unit] = Kleisli(_ => asyncM.canceled)

  // for operations using free structures we call the interpreter recursively
  def handleErrorWith[G[_], J, A](interpreter: G ~> Kleisli[M, J, *])(fa: Free[G, A])(f: Throwable => Free[G, A]): Kleisli[M, J, A] = Kleisli (j =>
    asyncM.handleErrorWith(fa.foldMap(interpreter).run(j))(f.andThen(_.foldMap(interpreter).run(j)))
  )
  def forceR[G[_], J, A, B](interpreter: G ~> Kleisli[M, J, *])(fa: Free[G, A])(fb: Free[G, B]): Kleisli[M, J, B] = Kleisli (j =>
    asyncM.forceR(fa.foldMap(interpreter).run(j))(fb.foldMap(interpreter).run(j))
  )
  def uncancelable[G[_], J, A](interpreter: G ~> Kleisli[M, J, *], capture: Poll[M] => Poll[Free[G, *]])(body: Poll[Free[G, *]] => Free[G, A]): Kleisli[M, J, A] = Kleisli(j =>  
    asyncM.uncancelable(body.compose(capture).andThen(_.foldMap(interpreter).run(j)))
  )
  def poll[G[_], J, A](interpreter: G ~> Kleisli[M, J, *])(mpoll: Any, fa: Free[G, A]): Kleisli[M, J, A] = Kleisli(j => 
    mpoll.asInstanceOf[Poll[M]].apply(fa.foldMap(interpreter).run(j))
  )
  def onCancel[G[_], J, A](interpreter: G ~> Kleisli[M, J, *])(fa: Free[G, A], fin: Free[G, Unit]): Kleisli[M, J, A] = Kleisli (j =>
    asyncM.onCancel(fa.foldMap(interpreter).run(j), fin.foldMap(interpreter).run(j))
  )
  def fromFuture[G[_], J, A](interpreter: G ~> Kleisli[M, J, *])(fut: Free[G, Future[A]]): Kleisli[M, J, A] = Kleisli(j =>
    asyncM.fromFuture(fut.foldMap(interpreter).run(j))
  )
  def embed[J, A](e: Embedded[A]): Kleisli[M, J, A] =
    e match {
      case Embedded.CopyIn(j, fa) => Kleisli(_ => fa.foldMap(CopyInInterpreter).run(j))
      case Embedded.CopyManager(j, fa) => Kleisli(_ => fa.foldMap(CopyManagerInterpreter).run(j))
      case Embedded.CopyOut(j, fa) => Kleisli(_ => fa.foldMap(CopyOutInterpreter).run(j))
      case Embedded.LargeObject(j, fa) => Kleisli(_ => fa.foldMap(LargeObjectInterpreter).run(j))
      case Embedded.LargeObjectManager(j, fa) => Kleisli(_ => fa.foldMap(LargeObjectManagerInterpreter).run(j))
      case Embedded.PGConnection(j, fa) => Kleisli(_ => fa.foldMap(PGConnectionInterpreter).run(j))
    }

  // Interpreters
  trait CopyInInterpreter extends CopyInOp.Visitor[Kleisli[M, PGCopyIn, *]] {

    // common operations delegate to outer interpreter
    override def raw[A](f: PGCopyIn => A) = outer.raw(f)
    override def embed[A](e: Embedded[A]) = outer.embed(e)
    override def raiseError[A](e: Throwable) = outer.raiseError(e)
    override def monotonic = outer.monotonic[PGCopyIn]
    override def realTime = outer.realTime[PGCopyIn]
    override def delay[A](thunk: => A) = outer.delay(thunk)
    override def suspend[A](hint: Sync.Type)(thunk: => A) = outer.suspend(hint)(thunk)
    override def canceled = outer.canceled[PGCopyIn]
    
    // for operations using CopyInIO we must call ourself recursively
    override def handleErrorWith[A](fa: CopyInIO[A])(f: Throwable => CopyInIO[A]) = outer.handleErrorWith(this)(fa)(f)
    override def forceR[A, B](fa: CopyInIO[A])(fb: CopyInIO[B]) = outer.forceR(this)(fa)(fb)
    override def uncancelable[A](body: Poll[CopyInIO] => CopyInIO[A]) = outer.uncancelable(this, doobie.postgres.free.copyin.capturePoll)(body)
    override def poll[A](poll: Any, fa: CopyInIO[A]) = outer.poll(this)(poll, fa)
    override def onCancel[A](fa: CopyInIO[A], fin: CopyInIO[Unit]) = outer.onCancel(this)(fa, fin)
    override def fromFuture[A](fut: CopyInIO[Future[A]]) = outer.fromFuture(this)(fut)

    // domain-specific operations are implemented in terms of `primitive`
    override def cancelCopy = primitive(_.cancelCopy)
    override def endCopy = primitive(_.endCopy)
    override def flushCopy = primitive(_.flushCopy)
    override def getFieldCount = primitive(_.getFieldCount)
    override def getFieldFormat(a: Int) = primitive(_.getFieldFormat(a))
    override def getFormat = primitive(_.getFormat)
    override def getHandledRowCount = primitive(_.getHandledRowCount)
    override def isActive = primitive(_.isActive)
    override def writeToCopy(a: Array[Byte], b: Int, c: Int) = primitive(_.writeToCopy(a, b, c))
    override def writeToCopy(a: ByteStreamWriter) = primitive(_.writeToCopy(a))

  }

  trait CopyManagerInterpreter extends CopyManagerOp.Visitor[Kleisli[M, PGCopyManager, *]] {

    // common operations delegate to outer interpreter
    override def raw[A](f: PGCopyManager => A) = outer.raw(f)
    override def embed[A](e: Embedded[A]) = outer.embed(e)
    override def raiseError[A](e: Throwable) = outer.raiseError(e)
    override def monotonic = outer.monotonic[PGCopyManager]
    override def realTime = outer.realTime[PGCopyManager]
    override def delay[A](thunk: => A) = outer.delay(thunk)
    override def suspend[A](hint: Sync.Type)(thunk: => A) = outer.suspend(hint)(thunk)
    override def canceled = outer.canceled[PGCopyManager]
    
    // for operations using CopyManagerIO we must call ourself recursively
    override def handleErrorWith[A](fa: CopyManagerIO[A])(f: Throwable => CopyManagerIO[A]) = outer.handleErrorWith(this)(fa)(f)
    override def forceR[A, B](fa: CopyManagerIO[A])(fb: CopyManagerIO[B]) = outer.forceR(this)(fa)(fb)
    override def uncancelable[A](body: Poll[CopyManagerIO] => CopyManagerIO[A]) = outer.uncancelable(this, doobie.postgres.free.copymanager.capturePoll)(body)
    override def poll[A](poll: Any, fa: CopyManagerIO[A]) = outer.poll(this)(poll, fa)
    override def onCancel[A](fa: CopyManagerIO[A], fin: CopyManagerIO[Unit]) = outer.onCancel(this)(fa, fin)
    override def fromFuture[A](fut: CopyManagerIO[Future[A]]) = outer.fromFuture(this)(fut)

    // domain-specific operations are implemented in terms of `primitive`
    override def copyDual(a: String) = primitive(_.copyDual(a))
    override def copyIn(a: String) = primitive(_.copyIn(a))
    override def copyIn(a: String, b: ByteStreamWriter) = primitive(_.copyIn(a, b))
    override def copyIn(a: String, b: InputStream) = primitive(_.copyIn(a, b))
    override def copyIn(a: String, b: InputStream, c: Int) = primitive(_.copyIn(a, b, c))
    override def copyIn(a: String, b: Reader) = primitive(_.copyIn(a, b))
    override def copyIn(a: String, b: Reader, c: Int) = primitive(_.copyIn(a, b, c))
    override def copyOut(a: String) = primitive(_.copyOut(a))
    override def copyOut(a: String, b: OutputStream) = primitive(_.copyOut(a, b))
    override def copyOut(a: String, b: Writer) = primitive(_.copyOut(a, b))

  }

  trait CopyOutInterpreter extends CopyOutOp.Visitor[Kleisli[M, PGCopyOut, *]] {

    // common operations delegate to outer interpreter
    override def raw[A](f: PGCopyOut => A) = outer.raw(f)
    override def embed[A](e: Embedded[A]) = outer.embed(e)
    override def raiseError[A](e: Throwable) = outer.raiseError(e)
    override def monotonic = outer.monotonic[PGCopyOut]
    override def realTime = outer.realTime[PGCopyOut]
    override def delay[A](thunk: => A) = outer.delay(thunk)
    override def suspend[A](hint: Sync.Type)(thunk: => A) = outer.suspend(hint)(thunk)
    override def canceled = outer.canceled[PGCopyOut]
    
    // for operations using CopyOutIO we must call ourself recursively
    override def handleErrorWith[A](fa: CopyOutIO[A])(f: Throwable => CopyOutIO[A]) = outer.handleErrorWith(this)(fa)(f)
    override def forceR[A, B](fa: CopyOutIO[A])(fb: CopyOutIO[B]) = outer.forceR(this)(fa)(fb)
    override def uncancelable[A](body: Poll[CopyOutIO] => CopyOutIO[A]) = outer.uncancelable(this, doobie.postgres.free.copyout.capturePoll)(body)
    override def poll[A](poll: Any, fa: CopyOutIO[A]) = outer.poll(this)(poll, fa)
    override def onCancel[A](fa: CopyOutIO[A], fin: CopyOutIO[Unit]) = outer.onCancel(this)(fa, fin)
    override def fromFuture[A](fut: CopyOutIO[Future[A]]) = outer.fromFuture(this)(fut)

    // domain-specific operations are implemented in terms of `primitive`
    override def cancelCopy = primitive(_.cancelCopy)
    override def getFieldCount = primitive(_.getFieldCount)
    override def getFieldFormat(a: Int) = primitive(_.getFieldFormat(a))
    override def getFormat = primitive(_.getFormat)
    override def getHandledRowCount = primitive(_.getHandledRowCount)
    override def isActive = primitive(_.isActive)
    override def readFromCopy = primitive(_.readFromCopy)
    override def readFromCopy(a: Boolean) = primitive(_.readFromCopy(a))

  }

<<<<<<< HEAD
  trait FastpathInterpreter extends FastpathOp.Visitor[Kleisli[M, PGFastpath, *]] {

    // common operations delegate to outer interpreter
    override def raw[A](f: PGFastpath => A) = outer.raw(f)
    override def embed[A](e: Embedded[A]) = outer.embed(e)
    override def raiseError[A](e: Throwable) = outer.raiseError(e)
    override def monotonic = outer.monotonic[PGFastpath]
    override def realTime = outer.realTime[PGFastpath]
    override def delay[A](thunk: => A) = outer.delay(thunk)
    override def suspend[A](hint: Sync.Type)(thunk: => A) = outer.suspend(hint)(thunk)
    override def canceled = outer.canceled[PGFastpath]
    
    // for operations using FastpathIO we must call ourself recursively
    override def handleErrorWith[A](fa: FastpathIO[A])(f: Throwable => FastpathIO[A]) = outer.handleErrorWith(this)(fa)(f)
    override def forceR[A, B](fa: FastpathIO[A])(fb: FastpathIO[B]) = outer.forceR(this)(fa)(fb)
    override def uncancelable[A](body: Poll[FastpathIO] => FastpathIO[A]) = outer.uncancelable(this, doobie.postgres.free.fastpath.capturePoll)(body)
    override def poll[A](poll: Any, fa: FastpathIO[A]) = outer.poll(this)(poll, fa)
    override def onCancel[A](fa: FastpathIO[A], fin: FastpathIO[Unit]) = outer.onCancel(this)(fa, fin)
    override def fromFuture[A](fut: FastpathIO[Future[A]]) = outer.fromFuture(this)(fut)

    // domain-specific operations are implemented in terms of `primitive`
    override def addFunction(a: String, b: Int) = primitive(_.addFunction(a, b))
    override def addFunctions(a: ResultSet) = primitive(_.addFunctions(a))
    override def fastpath(a: Int, b: Array[FastpathArg]) = primitive(_.fastpath(a, b))
    override def fastpath(a: Int, b: Boolean, c: Array[FastpathArg]) = primitive(_.fastpath(a, b, c))
    override def fastpath(a: String, b: Array[FastpathArg]) = primitive(_.fastpath(a, b))
    override def fastpath(a: String, b: Boolean, c: Array[FastpathArg]) = primitive(_.fastpath(a, b, c))
    override def getData(a: String, b: Array[FastpathArg]) = primitive(_.getData(a, b))
    override def getID(a: String) = primitive(_.getID(a))
    override def getInteger(a: String, b: Array[FastpathArg]) = primitive(_.getInteger(a, b))
    override def getLong(a: String, b: Array[FastpathArg]) = primitive(_.getLong(a, b))
    override def getOID(a: String, b: Array[FastpathArg]) = primitive(_.getOID(a, b))

  }

=======
>>>>>>> e24257f4
  trait LargeObjectInterpreter extends LargeObjectOp.Visitor[Kleisli[M, LargeObject, *]] {

    // common operations delegate to outer interpreter
    override def raw[A](f: LargeObject => A) = outer.raw(f)
    override def embed[A](e: Embedded[A]) = outer.embed(e)
    override def raiseError[A](e: Throwable) = outer.raiseError(e)
    override def monotonic = outer.monotonic[LargeObject]
    override def realTime = outer.realTime[LargeObject]
    override def delay[A](thunk: => A) = outer.delay(thunk)
    override def suspend[A](hint: Sync.Type)(thunk: => A) = outer.suspend(hint)(thunk)
    override def canceled = outer.canceled[LargeObject]
    
    // for operations using LargeObjectIO we must call ourself recursively
    override def handleErrorWith[A](fa: LargeObjectIO[A])(f: Throwable => LargeObjectIO[A]) = outer.handleErrorWith(this)(fa)(f)
    override def forceR[A, B](fa: LargeObjectIO[A])(fb: LargeObjectIO[B]) = outer.forceR(this)(fa)(fb)
    override def uncancelable[A](body: Poll[LargeObjectIO] => LargeObjectIO[A]) = outer.uncancelable(this, doobie.postgres.free.largeobject.capturePoll)(body)
    override def poll[A](poll: Any, fa: LargeObjectIO[A]) = outer.poll(this)(poll, fa)
    override def onCancel[A](fa: LargeObjectIO[A], fin: LargeObjectIO[Unit]) = outer.onCancel(this)(fa, fin)
    override def fromFuture[A](fut: LargeObjectIO[Future[A]]) = outer.fromFuture(this)(fut)

    // domain-specific operations are implemented in terms of `primitive`
    override def close = primitive(_.close)
    override def copy = primitive(_.copy)
    override def getInputStream = primitive(_.getInputStream)
    override def getInputStream(a: Long) = primitive(_.getInputStream(a))
    override def getLongOID = primitive(_.getLongOID)
    override def getOutputStream = primitive(_.getOutputStream)
    override def read(a: Array[Byte], b: Int, c: Int) = primitive(_.read(a, b, c))
    override def read(a: Int) = primitive(_.read(a))
    override def seek(a: Int) = primitive(_.seek(a))
    override def seek(a: Int, b: Int) = primitive(_.seek(a, b))
    override def seek64(a: Long, b: Int) = primitive(_.seek64(a, b))
    override def size = primitive(_.size)
    override def size64 = primitive(_.size64)
    override def tell = primitive(_.tell)
    override def tell64 = primitive(_.tell64)
    override def truncate(a: Int) = primitive(_.truncate(a))
    override def truncate64(a: Long) = primitive(_.truncate64(a))
    override def write(a: Array[Byte]) = primitive(_.write(a))
    override def write(a: Array[Byte], b: Int, c: Int) = primitive(_.write(a, b, c))

  }

  trait LargeObjectManagerInterpreter extends LargeObjectManagerOp.Visitor[Kleisli[M, LargeObjectManager, *]] {

    // common operations delegate to outer interpreter
    override def raw[A](f: LargeObjectManager => A) = outer.raw(f)
    override def embed[A](e: Embedded[A]) = outer.embed(e)
    override def raiseError[A](e: Throwable) = outer.raiseError(e)
    override def monotonic = outer.monotonic[LargeObjectManager]
    override def realTime = outer.realTime[LargeObjectManager]
    override def delay[A](thunk: => A) = outer.delay(thunk)
    override def suspend[A](hint: Sync.Type)(thunk: => A) = outer.suspend(hint)(thunk)
    override def canceled = outer.canceled[LargeObjectManager]
    
    // for operations using LargeObjectManagerIO we must call ourself recursively
    override def handleErrorWith[A](fa: LargeObjectManagerIO[A])(f: Throwable => LargeObjectManagerIO[A]) = outer.handleErrorWith(this)(fa)(f)
    override def forceR[A, B](fa: LargeObjectManagerIO[A])(fb: LargeObjectManagerIO[B]) = outer.forceR(this)(fa)(fb)
    override def uncancelable[A](body: Poll[LargeObjectManagerIO] => LargeObjectManagerIO[A]) = outer.uncancelable(this, doobie.postgres.free.largeobjectmanager.capturePoll)(body)
    override def poll[A](poll: Any, fa: LargeObjectManagerIO[A]) = outer.poll(this)(poll, fa)
    override def onCancel[A](fa: LargeObjectManagerIO[A], fin: LargeObjectManagerIO[Unit]) = outer.onCancel(this)(fa, fin)
    override def fromFuture[A](fut: LargeObjectManagerIO[Future[A]]) = outer.fromFuture(this)(fut)

    // domain-specific operations are implemented in terms of `primitive`
    override def createLO = primitive(_.createLO)
    override def createLO(a: Int) = primitive(_.createLO(a))
    override def delete(a: Long) = primitive(_.delete(a))
    override def open(a: Int, b: Boolean) = primitive(_.open(a, b))
    override def open(a: Int, b: Int, c: Boolean) = primitive(_.open(a, b, c))
    override def open(a: Long) = primitive(_.open(a))
    override def open(a: Long, b: Boolean) = primitive(_.open(a, b))
    override def open(a: Long, b: Int) = primitive(_.open(a, b))
    override def open(a: Long, b: Int, c: Boolean) = primitive(_.open(a, b, c))
    override def unlink(a: Long) = primitive(_.unlink(a))

  }

  trait PGConnectionInterpreter extends PGConnectionOp.Visitor[Kleisli[M, PGConnection, *]] {

    // common operations delegate to outer interpreter
    override def raw[A](f: PGConnection => A) = outer.raw(f)
    override def embed[A](e: Embedded[A]) = outer.embed(e)
    override def raiseError[A](e: Throwable) = outer.raiseError(e)
    override def monotonic = outer.monotonic[PGConnection]
    override def realTime = outer.realTime[PGConnection]
    override def delay[A](thunk: => A) = outer.delay(thunk)
    override def suspend[A](hint: Sync.Type)(thunk: => A) = outer.suspend(hint)(thunk)
    override def canceled = outer.canceled[PGConnection]
    
    // for operations using PGConnectionIO we must call ourself recursively
    override def handleErrorWith[A](fa: PGConnectionIO[A])(f: Throwable => PGConnectionIO[A]) = outer.handleErrorWith(this)(fa)(f)
    override def forceR[A, B](fa: PGConnectionIO[A])(fb: PGConnectionIO[B]) = outer.forceR(this)(fa)(fb)
    override def uncancelable[A](body: Poll[PGConnectionIO] => PGConnectionIO[A]) = outer.uncancelable(this, doobie.postgres.free.pgconnection.capturePoll)(body)
    override def poll[A](poll: Any, fa: PGConnectionIO[A]) = outer.poll(this)(poll, fa)
    override def onCancel[A](fa: PGConnectionIO[A], fin: PGConnectionIO[Unit]) = outer.onCancel(this)(fa, fin)
    override def fromFuture[A](fut: PGConnectionIO[Future[A]]) = outer.fromFuture(this)(fut)

    // domain-specific operations are implemented in terms of `primitive`
    override def addDataType(a: String, b: Class[_ <: org.postgresql.util.PGobject]) = primitive(_.addDataType(a, b))
<<<<<<< HEAD
    override def addDataType(a: String, b: String) = primitive(_.addDataType(a, b))
=======
>>>>>>> e24257f4
    override def cancelQuery = primitive(_.cancelQuery)
    override def createArrayOf(a: String, b: AnyRef) = primitive(_.createArrayOf(a, b))
    override def escapeIdentifier(a: String) = primitive(_.escapeIdentifier(a))
    override def escapeLiteral(a: String) = primitive(_.escapeLiteral(a))
    override def getAutosave = primitive(_.getAutosave)
    override def getBackendPID = primitive(_.getBackendPID)
    override def getCopyAPI = primitive(_.getCopyAPI)
    override def getDefaultFetchSize = primitive(_.getDefaultFetchSize)
    override def getLargeObjectAPI = primitive(_.getLargeObjectAPI)
    override def getNotifications = primitive(_.getNotifications)
    override def getNotifications(a: Int) = primitive(_.getNotifications(a))
    override def getParameterStatus(a: String) = primitive(_.getParameterStatus(a))
    override def getParameterStatuses = primitive(_.getParameterStatuses)
    override def getPreferQueryMode = primitive(_.getPreferQueryMode)
    override def getPrepareThreshold = primitive(_.getPrepareThreshold)
    override def getReplicationAPI = primitive(_.getReplicationAPI)
    override def setAutosave(a: AutoSave) = primitive(_.setAutosave(a))
    override def setDefaultFetchSize(a: Int) = primitive(_.setDefaultFetchSize(a))
    override def setPrepareThreshold(a: Int) = primitive(_.setPrepareThreshold(a))

  }


}
<|MERGE_RESOLUTION|>--- conflicted
+++ resolved
@@ -7,17 +7,11 @@
 // Library imports
 import cats.~>
 import cats.data.Kleisli
-<<<<<<< HEAD
 import cats.effect.kernel.{ Poll, Sync }
 import cats.free.Free
 import doobie.WeakAsync
 import scala.concurrent.Future
 import scala.concurrent.duration.FiniteDuration
-import com.github.ghik.silencer.silent
-=======
-import cats.effect.{ Async, Blocker, ContextShift, ExitCase }
-import scala.concurrent.ExecutionContext
->>>>>>> e24257f4
 
 // Types referenced in the JDBC API
 import java.io.InputStream
@@ -38,10 +32,7 @@
 import org.postgresql.jdbc.PreferQueryMode
 import org.postgresql.largeobject.LargeObject
 import org.postgresql.largeobject.LargeObjectManager
-<<<<<<< HEAD
-=======
 import org.postgresql.replication.PGReplicationConnection
->>>>>>> e24257f4
 import org.postgresql.util.ByteStreamWriter
 
 // Algebras and free monads thereof referenced by our interpreter.
@@ -224,44 +215,6 @@
 
   }
 
-<<<<<<< HEAD
-  trait FastpathInterpreter extends FastpathOp.Visitor[Kleisli[M, PGFastpath, *]] {
-
-    // common operations delegate to outer interpreter
-    override def raw[A](f: PGFastpath => A) = outer.raw(f)
-    override def embed[A](e: Embedded[A]) = outer.embed(e)
-    override def raiseError[A](e: Throwable) = outer.raiseError(e)
-    override def monotonic = outer.monotonic[PGFastpath]
-    override def realTime = outer.realTime[PGFastpath]
-    override def delay[A](thunk: => A) = outer.delay(thunk)
-    override def suspend[A](hint: Sync.Type)(thunk: => A) = outer.suspend(hint)(thunk)
-    override def canceled = outer.canceled[PGFastpath]
-    
-    // for operations using FastpathIO we must call ourself recursively
-    override def handleErrorWith[A](fa: FastpathIO[A])(f: Throwable => FastpathIO[A]) = outer.handleErrorWith(this)(fa)(f)
-    override def forceR[A, B](fa: FastpathIO[A])(fb: FastpathIO[B]) = outer.forceR(this)(fa)(fb)
-    override def uncancelable[A](body: Poll[FastpathIO] => FastpathIO[A]) = outer.uncancelable(this, doobie.postgres.free.fastpath.capturePoll)(body)
-    override def poll[A](poll: Any, fa: FastpathIO[A]) = outer.poll(this)(poll, fa)
-    override def onCancel[A](fa: FastpathIO[A], fin: FastpathIO[Unit]) = outer.onCancel(this)(fa, fin)
-    override def fromFuture[A](fut: FastpathIO[Future[A]]) = outer.fromFuture(this)(fut)
-
-    // domain-specific operations are implemented in terms of `primitive`
-    override def addFunction(a: String, b: Int) = primitive(_.addFunction(a, b))
-    override def addFunctions(a: ResultSet) = primitive(_.addFunctions(a))
-    override def fastpath(a: Int, b: Array[FastpathArg]) = primitive(_.fastpath(a, b))
-    override def fastpath(a: Int, b: Boolean, c: Array[FastpathArg]) = primitive(_.fastpath(a, b, c))
-    override def fastpath(a: String, b: Array[FastpathArg]) = primitive(_.fastpath(a, b))
-    override def fastpath(a: String, b: Boolean, c: Array[FastpathArg]) = primitive(_.fastpath(a, b, c))
-    override def getData(a: String, b: Array[FastpathArg]) = primitive(_.getData(a, b))
-    override def getID(a: String) = primitive(_.getID(a))
-    override def getInteger(a: String, b: Array[FastpathArg]) = primitive(_.getInteger(a, b))
-    override def getLong(a: String, b: Array[FastpathArg]) = primitive(_.getLong(a, b))
-    override def getOID(a: String, b: Array[FastpathArg]) = primitive(_.getOID(a, b))
-
-  }
-
-=======
->>>>>>> e24257f4
   trait LargeObjectInterpreter extends LargeObjectOp.Visitor[Kleisli[M, LargeObject, *]] {
 
     // common operations delegate to outer interpreter
@@ -361,10 +314,6 @@
 
     // domain-specific operations are implemented in terms of `primitive`
     override def addDataType(a: String, b: Class[_ <: org.postgresql.util.PGobject]) = primitive(_.addDataType(a, b))
-<<<<<<< HEAD
-    override def addDataType(a: String, b: String) = primitive(_.addDataType(a, b))
-=======
->>>>>>> e24257f4
     override def cancelQuery = primitive(_.cancelQuery)
     override def createArrayOf(a: String, b: AnyRef) = primitive(_.createArrayOf(a, b))
     override def escapeIdentifier(a: String) = primitive(_.escapeIdentifier(a))
